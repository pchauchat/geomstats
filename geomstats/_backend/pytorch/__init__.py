"""Pytorch based computation backend."""

import numpy as _np
import torch
from torch import (  # NOQA
    abs,
    acos as arccos,
    arange,
    argmax,
    argmin,
    asin as arcsin,
    atan2 as arctan2,
    ceil,
    clamp as clip,
    cos,
    cosh,
<<<<<<< HEAD
    diagonal,
    div as divide,
=======
    diag,
>>>>>>> 48d9d857
    empty_like,
    eq,
    exp,
    eye,
    flatten,
    float32,
    float64,
    floor,
    fmod as mod,
    ger as outer,
    gt as greater,
    int32,
    int64,
    isnan,
    le as less_equal,
    log,
    lt as less,
    matmul,
    max as amax,
    meshgrid,
    min as amin,
    nonzero,
    ones,
    ones_like,
    repeat_interleave as repeat,
    reshape,
    sign,
    sin,
    sinh,
    stack,
    std,
    tan,
    tanh,
    tril,
    where,
    zeros,
    zeros_like
)

from . import linalg  # NOQA
from . import random  # NOQA


def _raise_not_implemented_error(*args, **kwargs):
    raise NotImplementedError


searchsorted = _raise_not_implemented_error
vectorize = _raise_not_implemented_error


def empty(shape, dtype=float64):
    return torch.empty(*shape, dtype=dtype)


def split(ary, indices_or_sections, axis=0):
    return torch.split(ary, indices_or_sections, dim=axis)


<<<<<<< HEAD
=======
def while_loop(condition, body, loop_vars, maximum_iterations):
    iteration = 0
    while condition(*loop_vars):
        loop_vars = body(*loop_vars)
        iteration += 1
        if iteration >= maximum_iterations:
            break
    return loop_vars


>>>>>>> 48d9d857
def logical_or(x, y):
    return x or y


def logical_and(x, y):
    if torch.is_tensor(x):
        return x.eq(y)
    if torch.is_tensor(y):
        return y.eq(x)
    return x and y


def any(x, axis=None):
    if axis is None and torch.is_tensor(x):
        return x.bool().any()
    numpy_result = _np.array(_np.any(_np.array(x), axis=axis))
    return torch.from_numpy(numpy_result)


def cast(x, dtype):
    return array(x).to(dtype)


<<<<<<< HEAD
=======
def divide(*args, **kwargs):
    return torch.div(*args, **kwargs)


def repeat(a, repeats, axis=None):
    return torch.repeat_interleave(a, repeats, axis)


>>>>>>> 48d9d857
def flip(x, axis):
    if isinstance(axis, int):
        axis = [axis]
    if axis is None:
        axis = list(range(x.ndim))
    return torch.flip(x, dims=axis)
<<<<<<< HEAD
=======


def asarray(x):
    return _np.asarray(x)
>>>>>>> 48d9d857


def concatenate(seq, axis=0, out=None):
    # XXX(nkoep): Why do we cast to float32 instead of float64 here?
    seq = [cast(t, float32) for t in seq]
    return torch.cat(seq, dim=axis, out=out)


def hstack(seq):
    return concatenate(seq, axis=1)


def vstack(seq):
    return concatenate(seq)


def array(val):
    if isinstance(val, list):
        if not any([isinstance(t, torch.Tensor) for t in val]):
            val = _np.copy(_np.array(val))
        elif any([not isinstance(t, torch.Tensor) for t in val]):
            for index, t in enumerate(val):
                if not isinstance(t, torch.Tensor):
                    val[index] = torch.tensor(t)
            val = stack(val)
        else:
            val = stack(val)

    if isinstance(val, (bool, int, float)):
        val = _np.array(val)
    if isinstance(val, _np.ndarray):
        if val.dtype == bool:
            val = torch.from_numpy(_np.array(val, dtype=_np.uint8))
        elif val.dtype == _np.float32 or val.dtype == _np.float64:
            val = torch.from_numpy(_np.array(val, dtype=_np.float64))
        else:
            val = torch.from_numpy(val)

    if not isinstance(val, torch.Tensor):
        val = torch.Tensor([val])
    if val.dtype == torch.float64:
        val = val.float()
    return val


def all(x, axis=None):
    if axis is None:
        return x.bool().all()
    numpy_result = _np.array(_np.all(_np.array(x), axis=axis))
    return torch.from_numpy(numpy_result)


def get_slice(x, indices):
    return x[indices]


def allclose(a, b, **kwargs):
    if not isinstance(a, torch.Tensor):
        a = torch.tensor(a)
    if not isinstance(b, torch.Tensor):
        b = torch.tensor(b)
    a = to_ndarray(a.float(), to_ndim=1)
    b = to_ndarray(b.float(), to_ndim=1)
    n_a = a.shape[0]
    n_b = b.shape[0]
    nb_dim = a.dim()
    if n_a > n_b:
        reps = (int(n_a / n_b),) + (nb_dim - 1) * (1,)
        b = tile(b, reps)
    elif n_a < n_b:
        reps = (int(n_b / n_a),) + (nb_dim - 1) * (1,)
        a = tile(a, reps)
    return torch.allclose(a, b, **kwargs)


def arccosh(x):
    c0 = torch.log(x)
    c1 = torch.log1p(torch.sqrt(x * x - 1) / x)
    return c0 + c1


def arcsinh(x):
    return torch.log(x + torch.sqrt(x * x + 1))


def arcosh(x):
    return torch.log(x + torch.sqrt(x * x - 1))


def shape(val):
    return val.shape


def dot(a, b):
    np_dot = _np.dot(a, b)
    return torch.from_numpy(_np.array(np_dot)).float()


def maximum(a, b):
    return torch.max(array(a), array(b))


def to_ndarray(x, to_ndim, axis=0):
    x = array(x)
    if x.dim() == to_ndim - 1:
        x = torch.unsqueeze(x, dim=axis)
    return x


def sqrt(x):
    if not isinstance(x, torch.Tensor):
        x = torch.tensor(x).float()
    return torch.sqrt(x)


# TODO(nkoep): PyTorch exposes its own 'isclose' function, which is currently
#              undocumented for some reason, see
#                https://github.com/pytorch/pytorch/issues/35471
#              In the future, we may simply use that function instead.
def isclose(*args, **kwargs):
    return torch.from_numpy(_np.isclose(*args, **kwargs))


def sum(x, axis=None, keepdims=None, **kwargs):
    if axis is None:
        if keepdims is None:
            return torch.sum(x, **kwargs)
        return torch.sum(x, keepdim=keepdims, **kwargs)
    if keepdims is None:
        return torch.sum(x, dim=axis, **kwargs)
    return torch.sum(x, dim=axis, keepdim=keepdims, **kwargs)


def einsum(*args, **kwargs):
    einsum_str = args[0]
    input_tensors_list = args[1:]

    einsum_list = einsum_str.split('->')
    input_str = einsum_list[0]
    output_str = einsum_list[1]

    input_str_list = input_str.split(',')

    is_ellipsis = [input_str[:3] == '...' for input_str in input_str_list]
    all_ellipsis = bool(_np.prod(is_ellipsis))

    if all_ellipsis:
        if len(input_str_list) > 2:
            raise NotImplementedError(
                'Ellipsis support not implemented for >2 input tensors')
        tensor_a = input_tensors_list[0]
        tensor_b = input_tensors_list[1]
        n_tensor_a = tensor_a.shape[0]
        n_tensor_b = tensor_b.shape[0]

        if n_tensor_a != n_tensor_b:
            if n_tensor_a == 1:
                tensor_a = squeeze(tensor_a, axis=0)
                input_prefix_list = ['', 'r']
                output_prefix = 'r'
            elif n_tensor_b == 1:
                tensor_b = squeeze(tensor_b, axis=0)
                input_prefix_list = ['r', '']
                output_prefix = 'r'
            else:
                raise ValueError('Shape mismatch for einsum.')
        else:
            input_prefix_list = ['r', 'r']
            output_prefix = 'r'

        input_str_list = [
            input_str.replace('...', prefix) for input_str, prefix in zip(
                input_str_list, input_prefix_list)]
        output_str = output_str.replace('...', output_prefix)

        input_str = input_str_list[0] + ',' + input_str_list[1]
        einsum_str = input_str + '->' + output_str

        return torch.einsum(einsum_str, tensor_a, tensor_b, **kwargs)
    return torch.einsum(*args, **kwargs)


def T(x):
    return torch.t(x)


def transpose(x, axes=None):
    if axes:
        return x.permute(axes)
    if x.dim() == 1:
        return x
    return x.t()


def squeeze(x, axis=None):
    if axis is None:
        return torch.squeeze(x)
    return torch.squeeze(x, dim=axis)


def trace(*args, **kwargs):
    np_trace = _np.trace(*args, **kwargs)
    return torch.from_numpy(_np.array(np_trace)).float()
<<<<<<< HEAD
=======


def mod(*args, **kwargs):
    return torch.fmod(*args, **kwargs)
>>>>>>> 48d9d857


def arctanh(x):
    return 0.5 * torch.log((1 + x) / (1 - x))


def linspace(start, stop, num):
    return torch.linspace(start=start, end=stop, steps=num)


def equal(a, b, **kwargs):
    if a.dtype == torch.ByteTensor:
        a = cast(a, torch.uint8).float()
    if b.dtype == torch.ByteTensor:
        b = cast(b, torch.uint8).float()
    return torch.eq(a, b, **kwargs)


def cross(x, y):
    return torch.from_numpy(_np.cross(x, y))


def tril_indices(*args, **kwargs):
    return tuple(map(torch.from_numpy, _np.tril_indices(*args, **kwargs)))


def triu_indices(*args, **kwargs):
    return tuple(map(torch.from_numpy, _np.triu_indices(*args, **kwargs)))


def tile(x, y):
    # TODO(johmathe): Native tile implementation
    return array(_np.tile(x, y))


def expand_dims(x, axis=0):
    return torch.unsqueeze(x, dim=axis)


def ndim(x):
    return x.dim()


def hsplit(x, indices_or_section):
    if isinstance(indices_or_section, int):
        indices_or_section = indices_or_section // x.shape[1]
    return torch.split(x, indices_or_section, dim=1)
<<<<<<< HEAD
=======


def diagonal(x, offset=0, axis1=0, axis2=1):
    return torch.diagonal(x, offset=offset, dim1=axis1, dim2=axis2)


def set_diag(x, new_diag):
    arr_shape = x.shape
    x[..., range(arr_shape[-2]), range(arr_shape[-1])] = new_diag


def eval(x):
    return x
>>>>>>> 48d9d857


def diagonal(x, offset=0, axis1=0, axis2=1):
    return torch.diagonal(x, offset=offset, dim1=axis1, dim2=axis2)


def set_diag(x, new_diag):
    arr_shape = x.shape
    x[..., range(arr_shape[-2]), range(arr_shape[-1])] = new_diag


def prod(x, axis=None):
    if axis is None:
        return torch.prod(x)
    return torch.prod(x, dim=axis)


def mean(x, axis=None):
    if axis is None:
        return torch.mean(x)
    return torch.mean(x, dim=axis)


def get_mask_i_float(i, n):
    range_n = arange(cast(array(n), int32))
    i_float = cast(array(i), int32)
    mask_i = equal(range_n, i_float)
    mask_i_float = cast(mask_i, float32)
    return mask_i_float


def assignment(x, values, indices, axis=0):
    """Assign values at given indices of an array.

    Parameters
    ----------
    x: array-like, shape=[dimension]
        Initial array.
    values: {float, list(float)}
        Value or list of values to be assigned.
    indices: {int, tuple, list(int), list(tuple)}
        Single int or tuple, or list of ints or tuples of indices where value
        is assigned.
        If the length of the tuples is shorter than ndim(x), values are
        assigned to each copy along axis.
    axis: int, optional
        Axis along which values are assigned, if vectorized.

    Returns
    -------
    x_new : array-like, shape=[dimension]
        Copy of x with the values assigned at the given indices.

    Notes
    -----
    If a single value is provided, it is assigned at all the indices.
    If a list is given, it must have the same length as indices.
    """
    x_new = copy(x)
    single_index = not isinstance(indices, list)
    if single_index:
        indices = [indices]
    if not isinstance(values, list):
        values = [values] * len(indices)
    for (nb_index, index) in enumerate(indices):
        if not isinstance(index, tuple):
            index = (index,)
        if len(index) < len(shape(x)):
            for n_axis in range(shape(x)[axis]):
                extended_index = index[:axis] + (n_axis,) + index[axis:]
                x_new[extended_index] = values[nb_index]
        else:
            x_new[index] = values[nb_index]
    return x_new


def assignment_by_sum(x, values, indices, axis=0):
    """Add values at given indices of an array.

    Parameters
    ----------
    x: array-like, shape=[dimension]
        Initial array.
    values: {float, list(float)}
        Value or list of values to be assigned.
    indices: {int, tuple, list(int), list(tuple)}
        Single int or tuple, or list of ints or tuples of indices where value
        is assigned.
        If the length of the tuples is shorter than ndim(x), values are
        assigned to each copy along axis.
    axis: int, optional
        Axis along which values are assigned, if vectorized.

    Returns
    -------
    x_new : array-like, shape=[dimension]
        Copy of x with the values assigned at the given indices.

    Notes
    -----
    If a single value is provided, it is assigned at all the indices.
    If a list is given, it must have the same length as indices.
    """
    x_new = copy(x)
    single_index = not isinstance(indices, list)
    if single_index:
        indices = [indices]
    if not isinstance(values, list):
        values = [values] * len(indices)
    for (nb_index, index) in enumerate(indices):
        if not isinstance(index, tuple):
            index = (index,)
        if len(index) < len(shape(x)):
            for n_axis in range(shape(x)[axis]):
                extended_index = index[:axis] + (n_axis,) + index[axis:]
                x_new[extended_index] += values[nb_index]
        else:
            x_new[index] += values[nb_index]
    return x_new


def copy(x):
    return x.clone()


def cumsum(x, axis=None):
    if axis is None:
        return x.flatten().cumsum(dim=0)
    return torch.cumsum(x, dim=axis)


def array_from_sparse(indices, data, target_shape):
    return torch.sparse.FloatTensor(
        torch.LongTensor(indices).t(),
        torch.FloatTensor(cast(data, float32)),
        torch.Size(target_shape)).to_dense()<|MERGE_RESOLUTION|>--- conflicted
+++ resolved
@@ -14,12 +14,8 @@
     clamp as clip,
     cos,
     cosh,
-<<<<<<< HEAD
     diagonal,
     div as divide,
-=======
-    diag,
->>>>>>> 48d9d857
     empty_like,
     eq,
     exp,
@@ -79,19 +75,6 @@
     return torch.split(ary, indices_or_sections, dim=axis)
 
 
-<<<<<<< HEAD
-=======
-def while_loop(condition, body, loop_vars, maximum_iterations):
-    iteration = 0
-    while condition(*loop_vars):
-        loop_vars = body(*loop_vars)
-        iteration += 1
-        if iteration >= maximum_iterations:
-            break
-    return loop_vars
-
-
->>>>>>> 48d9d857
 def logical_or(x, y):
     return x or y
 
@@ -115,30 +98,12 @@
     return array(x).to(dtype)
 
 
-<<<<<<< HEAD
-=======
-def divide(*args, **kwargs):
-    return torch.div(*args, **kwargs)
-
-
-def repeat(a, repeats, axis=None):
-    return torch.repeat_interleave(a, repeats, axis)
-
-
->>>>>>> 48d9d857
 def flip(x, axis):
     if isinstance(axis, int):
         axis = [axis]
     if axis is None:
         axis = list(range(x.ndim))
     return torch.flip(x, dims=axis)
-<<<<<<< HEAD
-=======
-
-
-def asarray(x):
-    return _np.asarray(x)
->>>>>>> 48d9d857
 
 
 def concatenate(seq, axis=0, out=None):
@@ -185,7 +150,7 @@
 
 
 def all(x, axis=None):
-    if axis is None:
+    if axis is None and torch.is_tensor(x):
         return x.bool().all()
     numpy_result = _np.array(_np.all(_np.array(x), axis=axis))
     return torch.from_numpy(numpy_result)
@@ -342,13 +307,6 @@
 def trace(*args, **kwargs):
     np_trace = _np.trace(*args, **kwargs)
     return torch.from_numpy(_np.array(np_trace)).float()
-<<<<<<< HEAD
-=======
-
-
-def mod(*args, **kwargs):
-    return torch.fmod(*args, **kwargs)
->>>>>>> 48d9d857
 
 
 def arctanh(x):
@@ -396,22 +354,6 @@
     if isinstance(indices_or_section, int):
         indices_or_section = indices_or_section // x.shape[1]
     return torch.split(x, indices_or_section, dim=1)
-<<<<<<< HEAD
-=======
-
-
-def diagonal(x, offset=0, axis1=0, axis2=1):
-    return torch.diagonal(x, offset=offset, dim1=axis1, dim2=axis2)
-
-
-def set_diag(x, new_diag):
-    arr_shape = x.shape
-    x[..., range(arr_shape[-2]), range(arr_shape[-1])] = new_diag
-
-
-def eval(x):
-    return x
->>>>>>> 48d9d857
 
 
 def diagonal(x, offset=0, axis1=0, axis2=1):
