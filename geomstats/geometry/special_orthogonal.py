"""The special orthogonal group SO(n).

i.e. the Lie group of rotations in n dimensions.
"""

import geomstats.backend as gs
from geomstats.geometry.embedded_manifold import EmbeddedManifold
from geomstats.geometry.general_linear import GeneralLinear
from geomstats.geometry.lie_group import LieGroup
from geomstats.learning.frechet_mean import FrechetMean

ATOL = 1e-5

TAYLOR_COEFFS_1_AT_0 = [1., 0.,
                        - 1. / 12., 0.,
                        - 1. / 720., 0.,
                        - 1. / 30240., 0.]
TAYLOR_COEFFS_2_AT_0 = [1. / 12., 0.,
                        1. / 720., 0.,
                        1. / 30240., 0.,
                        1. / 1209600., 0.]
TAYLOR_COEFFS_1_AT_PI = [0., - gs.pi / 4.,
                         - 1. / 4., - gs.pi / 48.,
                         - 1. / 48., - gs.pi / 480.,
                         - 1. / 480.]


class SpecialOrthogonal(LieGroup, EmbeddedManifold):
    """Class for the special orthogonal group SO(n).

    i.e. the Lie group of rotations.
    """

    def __init__(self, n, point_type=None, epsilon=0.):
        """Initialize an instance of SO(n).

        Parameters
        ----------
        n : int
            the dimension of the euclidean space that SO(n) acts upon
        point_type : str, {'vector', 'matrix'}, optional
            if None is given, point_type is set to 'vector for dimension 3
            and matrix otherwise
        epsilon : float, optional
            precision to use for calculations involving potential divison by in
            rotations
            default: 0
        """
        if not (isinstance(n, int) and n > 1):
            raise ValueError('Parameter `n` is required to be an integer > 1.')

        self.n = n
        self.dimension = int((n * (n - 1)) / 2)

        self.epsilon = epsilon

        self.default_point_type = point_type
        if point_type is None:
            self.default_point_type = 'vector' if n == 3 else 'matrix'

        LieGroup.__init__(self,
                          dimension=self.dimension)
        EmbeddedManifold.__init__(self,
                                  dimension=self.dimension,
                                  embedding_manifold=GeneralLinear(n=n))
        self.bi_invariant_metric = self.left_canonical_metric

    def get_identity(self, point_type=None):
        """Get the identity of the group.

        Parameters
        ----------
        point_type : str, {'vector', 'matrix'}, optional
            the point_type of the returned value

        Returns
        -------
        identity : array-like, shape={[dimension], [n, n]}
        """
        if point_type is None:
            point_type = self.default_point_type

        identity = gs.zeros(self.dimension)
        if point_type == 'matrix':
            identity = gs.eye(self.n)
        return identity

    identity = property(get_identity)

    def belongs(self, point, point_type=None):
        """Evaluate if a point belongs to SO(n).

        Parameters
        ----------
        point : array-like, shape=[n_samples, {dimension, [n, n]}]
            the point of which to check whether it belongs to SO(n)
        point_type : str, {'vector', 'matrix'}, optional
            default: default_point_type

        Returns
        -------
        belongs : array-like, shape=[n_samples, 1]
            array of booleans indicating whether point belongs to SO(n)
        """
        if point_type is None:
            point_type = self.default_point_type

        if point_type == 'vector':
            vec_dim = point.shape[-1]
            belongs = vec_dim == self.dimension
            if point.ndim == 2:
                belongs = gs.tile([belongs], (point.shape[0],))
            belongs = gs.to_ndarray(belongs, to_ndim=1)
            belongs = gs.to_ndarray(belongs, to_ndim=2, axis=1)
            return belongs

        if point_type == 'matrix':
            point = gs.to_ndarray(point, to_ndim=3)
            point_transpose = gs.transpose(point, axes=(0, 2, 1))
            mask = gs.isclose(gs.matmul(point, point_transpose),
                              gs.eye(self.n), atol=1e-7)
            mask = gs.all(mask, axis=(1, 2))

            mask = gs.to_ndarray(mask, to_ndim=1)
            mask = gs.to_ndarray(mask, to_ndim=2, axis=1)
            return mask

        raise ValueError('point_type should be \'vector\' or \'matrix\'.')

    def regularize(self, point, point_type=None):
        """Regularize a point to be in accordance with convention.

        In 3D, regularize the norm of the rotation vector,
        to be between 0 and pi, following the axis-angle
        representation's convention.

        If the angle angle is between pi and 2pi,
        the function computes its complementary in 2pi and
        inverts the direction of the rotation axis.

        Parameters
        ----------
        point : array-like, shape=[n_samples, {dimension, [n, n]}]
        point_type : str, {'vector', 'matrix'}, optional
            default: self.default_point_type

        Returns
        -------
        regularized_point : array-like, shape=[n_samples, {dimension, [n, n]}]
        """
        if point_type is None:
            point_type = self.default_point_type

        if point_type == 'vector':
            point = gs.to_ndarray(point, to_ndim=2)

            regularized_point = point
            if self.n == 3:
                angle = gs.linalg.norm(regularized_point, axis=1)

                mask_0 = gs.isclose(angle, 0.)
                mask_not_0 = ~mask_0
                mask_pi = gs.isclose(angle, gs.pi)

                # This avoids division by 0.
                mask_0_float = gs.cast(mask_0, gs.float32) + self.epsilon
                mask_not_0_float = (
                    gs.cast(mask_not_0, gs.float32)
                    + self.epsilon)
                mask_pi_float = gs.cast(mask_pi, gs.float32) + self.epsilon

                k = gs.floor(angle / (2 * gs.pi) + .5)
                angle += mask_0_float

                norms_ratio = gs.zeros_like(angle)
                norms_ratio += mask_not_0_float * (
                    1. - 2. * gs.pi * k / angle)
                norms_ratio += mask_0_float
                norms_ratio += mask_pi_float * (
                    gs.pi / angle
                    - (1. - 2. * gs.pi * k / angle))

                regularized_point = gs.einsum(
                    'n,ni->ni', norms_ratio, regularized_point)

        elif point_type == 'matrix':
            point = gs.to_ndarray(point, to_ndim=3)
            regularized_point = gs.to_ndarray(point, to_ndim=3)

        return regularized_point

    def regularize_tangent_vec_at_identity(
            self, tangent_vec, metric=None, point_type=None):
        """Regularize a tangent vector at the identify.

        In 3D, regularize a tangent_vector by getting its norm at the identity,
        determined by the metric, to be less than pi.

        Parameters
        ----------
        tangent_vec : array-like, shape=[n_samples, {dimension, [n, n]}]
        metric : RiemannianMetric, optional
            default: self.left_canonical_metric
        point_type : str, {'vector', 'matrix'}, optional
            default: self.default_point_type

        Returns
        -------
        regularized_vec : array-like, shape=[n_samples, {dimension, [n, n]}]
        """
        if point_type is None:
            point_type = self.default_point_type

        if point_type == 'vector':
            tangent_vec = gs.to_ndarray(tangent_vec, to_ndim=2)

            if self.n == 3:
                if metric is None:
                    metric = self.left_canonical_metric
                tangent_vec_metric_norm = metric.norm(tangent_vec)
                tangent_vec_canonical_norm = gs.linalg.norm(
                    tangent_vec, axis=1)
                if gs.ndim(tangent_vec_canonical_norm) == 1:
                    tangent_vec_canonical_norm = gs.expand_dims(
                        tangent_vec_canonical_norm, axis=1)

                mask_norm_0 = gs.isclose(tangent_vec_metric_norm, 0.)
                mask_canonical_norm_0 = gs.isclose(
                    tangent_vec_canonical_norm, 0.)

                mask_0 = mask_norm_0 | mask_canonical_norm_0
                mask_else = ~mask_0

                # This avoids division by 0.
                mask_0_float = gs.cast(mask_0, gs.float32) + self.epsilon
                mask_else_float = gs.cast(mask_else, gs.float32) + self.epsilon

                regularized_vec = gs.zeros_like(tangent_vec)
                regularized_vec += mask_0_float * tangent_vec

                tangent_vec_canonical_norm += mask_0_float

                coef = gs.zeros_like(tangent_vec_metric_norm)
                coef += mask_else_float * (
                    tangent_vec_metric_norm
                    / tangent_vec_canonical_norm)
                regularized_vec += mask_else_float * self.regularize(
                    coef * tangent_vec)
                coef += mask_0_float
                regularized_vec = mask_else_float * (
                    regularized_vec / coef)
            else:
                # TODO(nina): Check if/how regularization is needed in nD?
                regularized_vec = tangent_vec

        elif point_type == 'matrix':
            is_vectorized = gs.ndim(gs.array(tangent_vec)) == 3
            axes = (0, 2, 1) if is_vectorized else (1, 0)
            regularized_vec = \
                1. / 2 * (tangent_vec - gs.transpose(tangent_vec, axes))
        else:
            raise ValueError('point_type should be \'vector\' or \'matrix\'.')

        return regularized_vec

    def regularize_tangent_vec(
            self, tangent_vec, base_point, metric=None, point_type=None):
        """Regularize tangent vector at a base point.

        In 3D, regularize a tangent_vector by getting the norm of its parallel
        transport to the identity, determined by the metric, less than pi.

        Parameters
        ----------
        tangent_vec : array-like, shape=[n_samples, {dimension, [n, n]}]
            Tangent vector at base point.
        base_point : array-like, shape=[n_samples, {dimension, [n, n]}]
            Point on the manifold.
        metric : RiemannianMetric, optional
            default: self.left_canonical_metric
        point_type : str, {'vector', 'matrix'}, optional
            default: self.default_point_type

        Returns
        -------
        regularized_tangent_vec : array-like,
            shape=[n_samples, {dimension, [n, n]}]
        """
        if point_type is None:
            point_type = self.default_point_type

        if point_type == 'vector':
            tangent_vec = gs.to_ndarray(tangent_vec, to_ndim=2)

            if self.n == 3:
                if metric is None:
                    metric = self.left_canonical_metric
                base_point = self.regularize(base_point, point_type)
                n_vecs = tangent_vec.shape[0]

                jacobian = self.jacobian_translation(
                    point=base_point,
                    left_or_right=metric.left_or_right,
                    point_type=point_type)
                jacobian = gs.array([jacobian[0]] * n_vecs)
                inv_jacobian = gs.linalg.inv(jacobian)
                inv_jacobian = gs.to_ndarray(inv_jacobian, to_ndim=3)
                tangent_vec_at_id = gs.einsum(
                    'ni,nij->nj',
                    tangent_vec,
                    gs.transpose(inv_jacobian, axes=(0, 2, 1)))

                tangent_vec_at_id = self.regularize_tangent_vec_at_identity(
                    tangent_vec_at_id, metric, point_type)

                jacobian = gs.to_ndarray(jacobian, to_ndim=3)
                regularized_tangent_vec = gs.einsum(
                    'ni,nij->nj',
                    tangent_vec_at_id,
                    gs.transpose(jacobian, axes=(0, 2, 1)))
            else:
                # TODO(nina): Check if/how regularization is needed in nD?
                regularized_tangent_vec = tangent_vec

        elif point_type == 'matrix':
            if gs.allclose(base_point, self.identity):
                return self.regularize_tangent_vec_at_identity(
                    tangent_vec, point_type=point_type)
            inv_base_point = self.inverse(base_point)
            tangent_vec_at_id = self.compose(inv_base_point, tangent_vec)
            regularized_tangent_vec = self.regularize_tangent_vec_at_identity(
                tangent_vec_at_id, point_type=point_type)
            regularized_tangent_vec = self.compose(
                base_point, regularized_tangent_vec)

        else:
            raise ValueError('point_type should be \'vector\' or \'matrix\'.')

        return regularized_tangent_vec

    def projection(self, point):
        """Project a matrix on SO(n) using the Frobenius norm.

        Parameters
        ----------
        mat : array-like, shape=[n_samples, n, n]

        Returns
        -------
        rot_mat : array-like, shape=[n_samples, n, n]
        """
        mat = gs.to_ndarray(point, to_ndim=3)

        n_mats, _, _ = mat.shape

        if self.n == 3:
            mat_unitary_u, _, mat_unitary_v = gs.linalg.svd(mat)
            rot_mat = gs.einsum('nij,njk->nik', mat_unitary_u, mat_unitary_v)
            mask = gs.less(gs.linalg.det(rot_mat), 0.)
            mask_float = gs.cast(mask, gs.float32) + self.epsilon
            diag = gs.array([[1., 1., -1.]])
            diag = gs.to_ndarray(gs.diag(diag), to_ndim=3) + self.epsilon
            new_mat_diag_s = gs.tile(diag, [n_mats, 1, 1])

            aux_mat = gs.einsum(
                'nij,njk->nik',
                mat_unitary_u,
                new_mat_diag_s)
            rot_mat += gs.einsum(
                'n,njk->njk',
                mask_float,
                gs.einsum(
                    'nij,njk->nik',
                    aux_mat,
                    mat_unitary_v))
        else:
            aux_mat = gs.matmul(gs.transpose(mat, axes=(0, 2, 1)), mat)

            inv_sqrt_mat = gs.linalg.inv(
                gs.linalg.sqrtm(aux_mat))

            rot_mat = gs.matmul(mat, inv_sqrt_mat)

        return rot_mat

    def skew_matrix_from_vector(self, vec):
        """Get the skew-symmetric matrix derived from the vector.

        In 3D, compute the skew-symmetric matrix,known as the cross-product of
        a vector, associated to the vector `vec`.

        In nD, fill a skew-symmetric matrix with the values of the vector.

        Parameters
        ----------
        vec : array-like, shape=[n_samples, dimension]

        Returns
        -------
        skew_mat : array-like, shape=[n_samples, n, n]
        """
        vec = gs.to_ndarray(vec, to_ndim=2)
        n_vecs = vec.shape[0]
        vec_dim = gs.shape(vec)[1]

        if self.n == 2:  # SO(2)
            id_skew = gs.array([[[0., 1.], [-1., 0.]]] * n_vecs)
            skew_mat = gs.einsum(
                '...ij,...i->...ij', gs.cast(id_skew, gs.float32), vec)

        elif self.n == 3:  # SO(3)
            # This avois dividing by 0.
            levi_civita_symbol = gs.array([[
                [[0., 0., 0.],
                 [0., 0., 1.],
                 [0., -1., 0.]],
                [[0., 0., -1.],
                 [0., 0., 0.],
                 [1., 0., 0.]],
                [[0., 1., 0.],
                 [-1., 0., 0.],
                 [0., 0., 0.]]
            ]] * n_vecs) + self.epsilon

            # This avois dividing by 0.
            basis_vec_1 = gs.array([[1., 0., 0.]] * n_vecs) + self.epsilon
            basis_vec_2 = gs.array([[0., 1., 0.]] * n_vecs) + self.epsilon
            basis_vec_3 = gs.array([[0., 0., 1.]] * n_vecs) + self.epsilon
            cross_prod_1 = gs.einsum(
                'nijk,ni,nj->nk',
                levi_civita_symbol,
                basis_vec_1,
                vec)
            cross_prod_2 = gs.einsum(
                'nijk,ni,nj->nk',
                levi_civita_symbol,
                basis_vec_2,
                vec)
            cross_prod_3 = gs.einsum(
                'nijk,ni,nj->nk',
                levi_civita_symbol,
                basis_vec_3,
                vec)

            cross_prod_1 = gs.to_ndarray(cross_prod_1, to_ndim=3, axis=1)
            cross_prod_2 = gs.to_ndarray(cross_prod_2, to_ndim=3, axis=1)
            cross_prod_3 = gs.to_ndarray(cross_prod_3, to_ndim=3, axis=1)
            skew_mat = gs.concatenate(
                [cross_prod_1, cross_prod_2, cross_prod_3], axis=1)

        else:  # SO(n)
            mat_dim = gs.cast(
                ((1. + gs.sqrt(1. + 8. * vec_dim)) / 2.), gs.int32)
            skew_mat = gs.zeros((n_vecs,) + (self.n,) * 2)
            upper_triangle_indices = gs.triu_indices(mat_dim, k=1)
            for i in range(n_vecs):
                skew_mat[i][upper_triangle_indices] = vec[i]
<<<<<<< HEAD
                skew_mat[i] = skew_mat[i] - skew_mat[i].transpose()
=======
                skew_mat[i] = skew_mat[i] - gs.transpose(skew_mat[i])
        assert gs.ndim(skew_mat) == 3
>>>>>>> cc71b265
        return skew_mat

    def vector_from_skew_matrix(self, skew_mat):
        """Derive a vector from the skew-symmetric matrix.

        In 3D, compute the vector defining the cross product
        associated to the skew-symmetric matrix skew mat.

        In nD, fill a vector by reading the values
        of the upper triangle of skew_mat.

        Parameters
        ----------
        skew_mat : array-like, shape=[n_samples, n, n]

        Returns
        -------
        vec : array-like, shape=[n_samples, dimension]
        """
        skew_mat = gs.to_ndarray(skew_mat, to_ndim=3)
        n_skew_mats, mat_dim_1, _ = skew_mat.shape

        vec_dim = self.dimension
        vec = gs.zeros((n_skew_mats, vec_dim))

        if self.n == 2:  # SO(2)
            vec = gs.expand_dims(skew_mat[:, 0, 1], axis=1)

        elif self.n == 3:  # SO(3)
            vec_1 = gs.to_ndarray(skew_mat[:, 2, 1], to_ndim=2, axis=1)
            vec_2 = gs.to_ndarray(skew_mat[:, 0, 2], to_ndim=2, axis=1)
            vec_3 = gs.to_ndarray(skew_mat[:, 1, 0], to_ndim=2, axis=1)
            vec = gs.concatenate([vec_1, vec_2, vec_3], axis=1)

        else:  # SO(n)
            idx = 0
            for j in range(mat_dim_1):
                for i in range(j):
                    vec[:, idx] = skew_mat[:, i, j]
                    idx += 1

        return vec

    def rotation_vector_from_matrix(self, rot_mat):
        r"""Convert rotation matrix (in 3D) to rotation vector (axis-angle).

        Get the angle through the trace of the rotation matrix:
        The eigenvalues are:
        :math:`\{1, \cos(angle) + i \sin(angle), \cos(angle) - i \sin(angle)\}`
        so that:
        :math:`trace = 1 + 2 \cos(angle), \{-1 \leq trace \leq 3\}`

        Get the rotation vector through the formula:
        :math:`S_r = \frac{angle}{(2 * \sin(angle) ) (R - R^T)}`

        For the edge case where the angle is close to pi,
        the formulation is derived by going from rotation matrix to unit
        quaternion to axis-angle:
        :math:`r = \frac{angle*v}{|v|}`
        where :math:`(w, v)` is a unit quaternion.

        In nD, the rotation vector stores the :math:`n(n-1)/2` values
        of the skew-symmetric matrix representing the rotation.

        Parameters
        ----------
        rot_mat : array-like, shape=[n_samples, n, n]

        Returns
        -------
        regularized_rot_vec : array-like, shape=[n_samples, dimension]
        """
        rot_mat = gs.to_ndarray(rot_mat, to_ndim=3)
        n_rot_mats, _, _ = rot_mat.shape

        if self.n == 3:
            trace = gs.trace(rot_mat, axis1=1, axis2=2)
            trace = gs.to_ndarray(trace, to_ndim=2, axis=1)

            cos_angle = .5 * (trace - 1)
            cos_angle = gs.clip(cos_angle, -1, 1)
            angle = gs.arccos(cos_angle)

            rot_mat_transpose = gs.transpose(rot_mat, axes=(0, 2, 1))
            rot_vec = self.vector_from_skew_matrix(rot_mat - rot_mat_transpose)

            # This avois dividing by 0.
            mask_0 = gs.isclose(angle, 0.)
            mask_0_float = gs.cast(mask_0, gs.float32) + self.epsilon

            rot_vec *= (1. + mask_0_float * (.5 - (trace - 3.) / 12. - 1.))

            # This avois dividing by 0.
            mask_pi = gs.isclose(angle, gs.pi)
            mask_pi_float = gs.cast(mask_pi, gs.float32) + self.epsilon

            # This avois dividing by 0.
            mask_else = ~mask_0 & ~mask_pi
            mask_else_float = gs.cast(mask_else, gs.float32) + self.epsilon

            mask_pi = gs.squeeze(mask_pi, axis=1)

            # choose the largest diagonal element
            # to avoid a square root of a negative number
            rot_mat_pi = gs.einsum(
                'ni,njk->njk', mask_pi_float, rot_mat)
            a = gs.array(0)
            rot_mat_pi_00 = gs.to_ndarray(
                rot_mat_pi[:, 0, 0], to_ndim=2, axis=1)
            rot_mat_pi_11 = gs.to_ndarray(
                rot_mat_pi[:, 1, 1], to_ndim=2, axis=1)
            rot_mat_pi_22 = gs.to_ndarray(
                rot_mat_pi[:, 2, 2], to_ndim=2, axis=1)
            rot_mat_pi_diagonal = gs.hstack(
                [rot_mat_pi_00, rot_mat_pi_11, rot_mat_pi_22])
            a = gs.argmax(rot_mat_pi_diagonal, axis=1)[0]
            b = (a + 1) % 3
            c = (a + 2) % 3

            # compute the axis vector
            sq_root = gs.zeros((n_rot_mats, 1))

            aux = gs.sqrt(
                mask_pi_float * (
                    rot_mat[:, a, a]
                    - rot_mat[:, b, b]
                    - rot_mat[:, c, c]) + 1.)
            sq_root_pi = gs.einsum(
                'ni,nk->ni', mask_pi_float, aux)

            sq_root += sq_root_pi

            rot_vec_pi = gs.zeros((n_rot_mats, self.dimension))

            # This avois dividing by 0.
            mask_a_float = gs.get_mask_i_float(a, 3) + self.epsilon
            mask_b_float = gs.get_mask_i_float(b, 3) + self.epsilon
            mask_c_float = gs.get_mask_i_float(c, 3) + self.epsilon

            mask_a_float = gs.to_ndarray(mask_a_float, to_ndim=2, axis=1)
            mask_b_float = gs.to_ndarray(mask_b_float, to_ndim=2, axis=1)
            mask_c_float = gs.to_ndarray(mask_c_float, to_ndim=2, axis=1)

            mask_a_float = gs.transpose(mask_a_float)
            mask_b_float = gs.transpose(mask_b_float)
            mask_c_float = gs.transpose(mask_c_float)

            mask_a_float = gs.tile(mask_a_float, (n_rot_mats, 1))
            mask_b_float = gs.tile(mask_b_float, (n_rot_mats, 1))
            mask_c_float = gs.tile(mask_c_float, (n_rot_mats, 1))

            rot_vec_pi += mask_pi_float * mask_a_float * sq_root / 2.

            sq_root += mask_0_float
            sq_root += mask_else_float

            rot_vec_pi_b = gs.zeros_like(rot_vec_pi)
            rot_vec_pi_c = gs.zeros_like(rot_vec_pi)

            rot_vec_pi_b += gs.einsum(
                'nk,ni->nk',
                mask_b_float,
                ((rot_mat[:, b, a]
                  + rot_mat[:, a, b])
                 / (2. * sq_root)))
            rot_vec_pi += mask_pi_float * gs.einsum(
                'ni,nk->nk', mask_pi_float, rot_vec_pi_b)

            rot_vec_pi_c += gs.einsum(
                'nk,ni->nk',
                mask_c_float,
                ((rot_mat[:, c, a]
                  + rot_mat[:, a, c])
                 / (2. * sq_root)))

            rot_vec_pi += mask_pi_float * gs.einsum(
                'ni,nk->nk',
                mask_pi_float,
                rot_vec_pi_c)

            norm_rot_vec_pi = gs.linalg.norm(rot_vec_pi, axis=1)
            norm_rot_vec_pi += gs.squeeze(mask_0_float, axis=1)
            norm_rot_vec_pi += gs.squeeze(mask_else_float, axis=1)

            rot_vec += mask_pi_float * (
                gs.einsum(
                    'nk,n->nk',
                    angle * rot_vec_pi,
                    1. / norm_rot_vec_pi))

            angle += mask_0_float
            angle = gs.to_ndarray(angle, to_ndim=2, axis=1)
            fact = gs.einsum(
                'ni,ni->ni',
                mask_else_float,
                (angle / (2. * gs.sin(angle)) - 1.))

            rot_vec *= (1. + fact)
        else:
            skew_mat = self.embedding_manifold.log(rot_mat)
            rot_vec = self.vector_from_skew_matrix(skew_mat)

        return self.regularize(rot_vec, point_type='vector')

    def matrix_from_rotation_vector(self, rot_vec):
        """Convert rotation vector to rotation matrix.

        Parameters
        ----------
        rot_vec: array-like, shape=[n_samples, dimension]

        Returns
        -------
        rot_mat: array-like, shape=[n_samples, {dimension, [n, n]}]
        """
        rot_vec = self.regularize(rot_vec, point_type='vector')

        if self.n == 3:
            angle = gs.linalg.norm(rot_vec, axis=1)
            angle = gs.to_ndarray(angle, to_ndim=2, axis=1)

            skew_rot_vec = self.skew_matrix_from_vector(rot_vec)

            coef_1 = gs.zeros_like(angle)
            coef_2 = gs.zeros_like(angle)

            # This avois dividing by 0.
            mask_0 = gs.isclose(angle, 0.)
            mask_0_float = gs.cast(mask_0, gs.float32) + self.epsilon

            coef_1 += mask_0_float * (1. - (angle ** 2) / 6.)
            coef_2 += mask_0_float * (1. / 2. - angle ** 2)

            # This avois dividing by 0.
            mask_else = ~mask_0
            mask_else_float = gs.cast(mask_else, gs.float32) + self.epsilon

            angle += mask_0_float

            coef_1 += mask_else_float * (gs.sin(angle) / angle)
            coef_2 += mask_else_float * (
                (1. - gs.cos(angle)) / (angle ** 2))

            coef_1 = gs.squeeze(coef_1, axis=1)
            coef_2 = gs.squeeze(coef_2, axis=1)
            term_1 = (gs.eye(self.dimension)
                      + gs.einsum('n,njk->njk', coef_1, skew_rot_vec))

            squared_skew_rot_vec = gs.einsum(
                'nij,njk->nik', skew_rot_vec, skew_rot_vec)

            term_2 = gs.einsum('n,njk->njk', coef_2, squared_skew_rot_vec)

            rot_mat = term_1 + term_2

        else:
            skew_mat = self.skew_matrix_from_vector(rot_vec)
            rot_mat = self.embedding_manifold.exp(skew_mat)

        return rot_mat

    def quaternion_from_matrix(self, rot_mat):
        """Convert a rotation matrix into a unit quaternion.

        Parameters
        ----------
        rot_mat : array-like, shape=[n_samples, n, n]

        Returns
        -------
        quaternion : array-like, shape=[n_samples, 4]
        """
        if self.n != 3:
            raise ValueError(
                'The quaternion representation does not exist'
                ' for rotations in %d dimensions.' % self.n)
        rot_mat = gs.to_ndarray(rot_mat, to_ndim=3)

        rot_vec = self.rotation_vector_from_matrix(rot_mat)
        quaternion = self.quaternion_from_rotation_vector(rot_vec)

        return quaternion

    def quaternion_from_rotation_vector(self, rot_vec):
        """Convert a rotation vector into a unit quaternion.

        Parameters
        ----------
        rot_vec : array-like, shape=[n_samples, dimension]

        Returns
        -------
        quaternion : array-like, shape=[n_samples, 4]
        """
        if self.n != 3:
            raise ValueError(
                'The quaternion representation does not exist'
                ' for rotations in %d dimensions.' % self.n)
        rot_vec = self.regularize(rot_vec, point_type='vector')

        angle = gs.linalg.norm(rot_vec, axis=1)
        angle = gs.to_ndarray(angle, to_ndim=2, axis=1)

        mask_0 = gs.isclose(angle, 0.)
        mask_not_0 = ~mask_0

        rotation_axis = gs.divide(
            rot_vec,
            angle
            * gs.cast(mask_not_0, gs.float32)
            + gs.cast(mask_0, gs.float32))

        quaternion = gs.concatenate(
            (gs.cos(angle / 2),
             gs.sin(angle / 2) * rotation_axis[:]),
            axis=1)

        return quaternion

    def rotation_vector_from_quaternion(self, quaternion):
        """Convert a unit quaternion into a rotation vector.

        Parameters
        ----------
        quaternion : array-like, shape=[n_samples, 4]

        Returns
        -------
        rot_vec : array-like, shape=[n_samples, dimension]
        """
        if self.n != 3:
            raise ValueError(
                'The quaternion representation does not exist'
                ' for rotations in %d dimensions.' % self.n)
        quaternion = gs.to_ndarray(quaternion, to_ndim=2)

        cos_half_angle = quaternion[:, 0]
        cos_half_angle = gs.clip(cos_half_angle, -1, 1)
        half_angle = gs.arccos(cos_half_angle)

        half_angle = gs.to_ndarray(half_angle, to_ndim=2, axis=1)

        mask_0 = gs.isclose(half_angle, 0.)
        mask_not_0 = ~mask_0

        rotation_axis = gs.divide(
            quaternion[:, 1:],
            gs.sin(half_angle) *
            gs.cast(mask_not_0, gs.float32)
            + gs.cast(mask_0, gs.float32))
        rot_vec = gs.array(
            2 * half_angle
            * rotation_axis
            * gs.cast(mask_not_0, gs.float32))

        rot_vec = self.regularize(rot_vec, point_type='vector')
        return rot_vec

    def matrix_from_quaternion(self, quaternion):
        """Convert a unit quaternion into a rotation vector.

        Parameters
        ----------
        quaternion : array-like, shape=[n_samples, 4]

        Returns
        -------
        rot_mat : array-like, shape=[n_samples, dimension]
        """
        if self.n != 3:
            raise ValueError(
                'The quaternion representation does not exist'
                ' for rotations in %d dimensions.' % self.n)
        quaternion = gs.to_ndarray(quaternion, to_ndim=2)
        n_quaternions, _ = quaternion.shape

        w, x, y, z = gs.hsplit(quaternion, 4)

        rot_mat = gs.zeros((n_quaternions,) + (self.n,) * 2)

        for i in range(n_quaternions):
            # TODO(nina): Vectorize by applying the composition of
            # quaternions to the identity matrix
            column_1 = [w[i] ** 2 + x[i] ** 2 - y[i] ** 2 - z[i] ** 2,
                        2 * x[i] * y[i] - 2 * w[i] * z[i],
                        2 * x[i] * z[i] + 2 * w[i] * y[i]]

            column_2 = [2 * x[i] * y[i] + 2 * w[i] * z[i],
                        w[i] ** 2 - x[i] ** 2 + y[i] ** 2 - z[i] ** 2,
                        2 * y[i] * z[i] - 2 * w[i] * x[i]]

            column_3 = [2 * x[i] * z[i] - 2 * w[i] * y[i],
                        2 * y[i] * z[i] + 2 * w[i] * x[i],
                        w[i] ** 2 - x[i] ** 2 - y[i] ** 2 + z[i] ** 2]

            mask_i = gs.get_mask_i_float(i, n_quaternions)
            rot_mat_i = gs.transpose(
                gs.hstack([column_1, column_2, column_3]))
            rot_mat_i = gs.to_ndarray(rot_mat_i, to_ndim=3)
            rot_mat += gs.einsum('n,nij->nij', mask_i, rot_mat_i)

        return rot_mat

    def matrix_from_tait_bryan_angles_extrinsic_xyz(self, tait_bryan_angles):
        """Convert Tait-Bryan angles to rot mat in extrensic coords (xyz).

        Convert a rotation given in terms of the tait bryan angles,
        [angle_1, angle_2, angle_3] in extrinsic (fixed) coordinate system
        in order xyz, into a rotation matrix.

        rot_mat = Z(angle_1).Y(angle_2).X(angle_3)
        where:
        - Z(angle_1) is a rotation of angle angle_1 around axis z.
        - Y(angle_2) is a rotation of angle angle_2 around axis y.
        - X(angle_3) is a rotation of angle angle_3 around axis x.

        Parameters
        ----------
        tait_bryan_angles : array-like, shape=[n_samples, 3]

        Returns
        -------
        rot_mat : array-like, shape=[n_samples, n, n]
        """
        if self.n != 3:
            raise ValueError(
                'The Tait-Bryan angles representation'
                ' does not exist for rotations in %d dimensions.' % self.n)
        tait_bryan_angles = gs.to_ndarray(tait_bryan_angles, to_ndim=2)
        n_tait_bryan_angles, _ = tait_bryan_angles.shape

        rot_mat = gs.zeros((n_tait_bryan_angles,) + (self.n,) * 2)
        angle_1 = tait_bryan_angles[:, 0]
        angle_2 = tait_bryan_angles[:, 1]
        angle_3 = tait_bryan_angles[:, 2]

        for i in range(n_tait_bryan_angles):
            cos_angle_1 = gs.cos(angle_1[i])
            sin_angle_1 = gs.sin(angle_1[i])
            cos_angle_2 = gs.cos(angle_2[i])
            sin_angle_2 = gs.sin(angle_2[i])
            cos_angle_3 = gs.cos(angle_3[i])
            sin_angle_3 = gs.sin(angle_3[i])

            column_1 = [[cos_angle_1 * cos_angle_2],
                        [cos_angle_2 * sin_angle_1],
                        [- sin_angle_2]]
            column_2 = [[(cos_angle_1 * sin_angle_2 * sin_angle_3
                          - cos_angle_3 * sin_angle_1)],
                        [(cos_angle_1 * cos_angle_3
                          + sin_angle_1 * sin_angle_2 * sin_angle_3)],
                        [cos_angle_2 * sin_angle_3]]
            column_3 = [[(sin_angle_1 * sin_angle_3
                          + cos_angle_1 * cos_angle_3 * sin_angle_2)],
                        [(cos_angle_3 * sin_angle_1 * sin_angle_2
                          - cos_angle_1 * sin_angle_3)],
                        [cos_angle_2 * cos_angle_3]]

            rot_mat[i] = gs.hstack((column_1, column_2, column_3))
        return rot_mat

    def matrix_from_tait_bryan_angles_extrinsic_zyx(self, tait_bryan_angles):
        """Convert Tait-Bryan angles to rot mat in extrensic coords (zyx).

        Convert a rotation given in terms of the tait bryan angles,
        [angle_1, angle_2, angle_3] in extrinsic (fixed) coordinate system
        in order zyx, into a rotation matrix.

        rot_mat = X(angle_1).Y(angle_2).Z(angle_3)
        where:
        - X(angle_1) is a rotation of angle angle_1 around axis x.
        - Y(angle_2) is a rotation of angle angle_2 around axis y.
        - Z(angle_3) is a rotation of angle angle_3 around axis z.

        Parameters
        ----------
        tait_bryan_angles : array-like, shape=[n_samples, 3]

        Returns
        -------
        rot_mat : array-like, shape=[n_samples, n, n]
        """
        if self.n != 3:
            raise ValueError(
                'The Tait-Bryan angles representation'
                ' does not exist for rotations in %d dimensions.' % self.n)
        tait_bryan_angles = gs.to_ndarray(tait_bryan_angles, to_ndim=2)
        n_tait_bryan_angles, _ = tait_bryan_angles.shape

        rot_mat = gs.zeros((n_tait_bryan_angles,) + (self.n,) * 2)
        angle_1 = tait_bryan_angles[:, 0]
        angle_2 = tait_bryan_angles[:, 1]
        angle_3 = tait_bryan_angles[:, 2]

        for i in range(n_tait_bryan_angles):
            cos_angle_1 = gs.cos(angle_1[i])
            sin_angle_1 = gs.sin(angle_1[i])
            cos_angle_2 = gs.cos(angle_2[i])
            sin_angle_2 = gs.sin(angle_2[i])
            cos_angle_3 = gs.cos(angle_3[i])
            sin_angle_3 = gs.sin(angle_3[i])

            column_1 = [[cos_angle_2 * cos_angle_3],
                        [(cos_angle_1 * sin_angle_3
                          + cos_angle_3 * sin_angle_1 * sin_angle_2)],
                        [(sin_angle_1 * sin_angle_3
                          - cos_angle_1 * cos_angle_3 * sin_angle_2)]]

            column_2 = [[- cos_angle_2 * sin_angle_3],
                        [(cos_angle_1 * cos_angle_3
                          - sin_angle_1 * sin_angle_2 * sin_angle_3)],
                        [(cos_angle_3 * sin_angle_1
                          + cos_angle_1 * sin_angle_2 * sin_angle_3)]]

            column_3 = [[sin_angle_2],
                        [- cos_angle_2 * sin_angle_1],
                        [cos_angle_1 * cos_angle_2]]
            rot_mat[i] = gs.hstack((column_1, column_2, column_3))
        return rot_mat

    def matrix_from_tait_bryan_angles(self, tait_bryan_angles,
                                      extrinsic_or_intrinsic='extrinsic',
                                      order='zyx'):
        """Convert Tait-Bryan angles to rot mat in extr or intr coords.

        Convert a rotation given in terms of the tait bryan angles,
        [angle_1, angle_2, angle_3] in extrinsic (fixed) or
        intrinsic (moving) coordinate frame into a rotation matrix.

        If the order is zyx, into the rotation matrix rot_mat:
        rot_mat = X(angle_1).Y(angle_2).Z(angle_3)
        where:
        - X(angle_1) is a rotation of angle angle_1 around axis x.
        - Y(angle_2) is a rotation of angle angle_2 around axis y.
        - Z(angle_3) is a rotation of angle angle_3 around axis z.

        Exchanging 'extrinsic' and 'intrinsic' amounts to
        exchanging the order.

        Parameters
        ----------
        tait_bryan_angles : array-like, shape=[n_samples, 3]
        extrinsic_or_intrinsic : str, {'extrensic', 'intrinsic'} optional
            default: 'extrinsic'
        order : str, {'xyz', 'zyx'}, optional
            default: 'zyx'

        Returns
        -------
        rot_mat : array-like, shape=[n_samples, n, n]
        """
        if self.n != 3:
            raise ValueError(
                'The Tait-Bryan angles representation'
                ' does not exist for rotations in %d dimensions.' % self.n)

        tait_bryan_angles = gs.to_ndarray(tait_bryan_angles, to_ndim=2)

        extrinsic_zyx = (extrinsic_or_intrinsic == 'extrinsic'
                         and order == 'zyx')
        intrinsic_xyz = (extrinsic_or_intrinsic == 'intrinsic'
                         and order == 'xyz')

        extrinsic_xyz = (extrinsic_or_intrinsic == 'extrinsic'
                         and order == 'xyz')
        intrinsic_zyx = (extrinsic_or_intrinsic == 'intrinsic'
                         and order == 'zyx')

        if extrinsic_zyx:
            rot_mat = self.matrix_from_tait_bryan_angles_extrinsic_zyx(
                tait_bryan_angles)
        elif intrinsic_xyz:
            tait_bryan_angles_reversed = gs.flip(tait_bryan_angles, axis=1)
            rot_mat = self.matrix_from_tait_bryan_angles_extrinsic_zyx(
                tait_bryan_angles_reversed)

        elif extrinsic_xyz:
            rot_mat = self.matrix_from_tait_bryan_angles_extrinsic_xyz(
                tait_bryan_angles)
        elif intrinsic_zyx:
            tait_bryan_angles_reversed = gs.flip(tait_bryan_angles, axis=1)
            rot_mat = self.matrix_from_tait_bryan_angles_extrinsic_xyz(
                tait_bryan_angles_reversed)

        else:
            raise ValueError('extrinsic_or_intrinsic should be'
                             ' \'extrinsic\' or \'intrinsic\''
                             ' and order should be \'xyz\' or \'zyx\'.')

        return rot_mat

    def tait_bryan_angles_from_matrix(self, rot_mat,
                                      extrinsic_or_intrinsic='extrinsic',
                                      order='zyx'):
        """Convert rot_mat into Tait-Bryan angles.

        Convert a rotation matrix rot_mat into the tait bryan angles,
        [angle_1, angle_2, angle_3] in extrinsic (fixed) coordinate frame,
        for the order zyx, i.e.:
        rot_mat = X(angle_1).Y(angle_2).Z(angle_3)
        where:
        - X(angle_1) is a rotation of angle angle_1 around axis x.
        - Y(angle_2) is a rotation of angle angle_2 around axis y.
        - Z(angle_3) is a rotation of angle angle_3 around axis z.

        Parameters
        ----------
        rot_mat : array-like, shape=[n_samples, n, n]
        extrinsic_or_intrinsic : str, {'extrinsic', 'intrinsic'}, optional
            default: 'extrinsic'
        order : str, {'xyz', 'zyx'}, optional
            default: 'zyx'

        Returns
        -------
        tait_bryan_angles : array-like, shape=[n_samples, 3]
        """
        if self.n != 3:
            raise ValueError(
                'The Tait-Bryan angles representation'
                ' does not exist for rotations in %d dimensions.' % self.n)

        rot_mat = gs.to_ndarray(rot_mat, to_ndim=3)
        quaternion = self.quaternion_from_matrix(rot_mat)
        tait_bryan_angles = self.tait_bryan_angles_from_quaternion(
            quaternion,
            extrinsic_or_intrinsic=extrinsic_or_intrinsic,
            order=order)

        return tait_bryan_angles

    def quaternion_from_tait_bryan_angles_intrinsic_xyz(
            self, tait_bryan_angles):
        """Convert Tait-Bryan angles to into unit quaternion.

        Convert a rotation given by Tait-Bryan angles in extrinsic
        coordinate systems and order xyz into a unit quaternion.

        Parameters
        ----------
        tait_bryan_angles : array-like, shape=[n_samples, 3]

        Returns
        -------
        quaternion : array-like, shape=[n_samples, 4]
        """
        if self.n != 3:
            raise ValueError(
                'The Tait-Bryan angles representation'
                ' and the quaternion representation'
                ' do not exist for rotations in %d dimensions.' % self.n)
        tait_bryan_angles = gs.to_ndarray(tait_bryan_angles, to_ndim=2)
        n_tait_bryan_angles, _ = tait_bryan_angles.shape
        quaternion = gs.zeros((n_tait_bryan_angles, 4))

        matrix = self.matrix_from_tait_bryan_angles(
            tait_bryan_angles,
            extrinsic_or_intrinsic='intrinsic',
            order='xyz')
        quaternion = self.quaternion_from_matrix(matrix)
        return quaternion

    def quaternion_from_tait_bryan_angles(self, tait_bryan_angles,
                                          extrinsic_or_intrinsic='extrinsic',
                                          order='zyx'):
        """Convert a rotation given by Tait-Bryan angles into unit quaternion.

        Parameters
        ----------
        tait_bryan_angles : array-like, shape=[n_samples, 3]
        extrinsic_or_intrinsic : str, {'extrinsic', 'intrinsic'}, optional
            default: 'extrinsic'
        order : str, {'xyz', 'zyx'}, optional
            default: 'zyx'

        Returns
        -------
        quat : array-like, shape=[n_samples, 4]
        """
        if self.n != 3:
            raise ValueError(
                'The Tait-Bryan angles representation'
                ' and the quaternion representation'
                ' do not exist for rotations in %d dimensions.' % self.n)

        tait_bryan_angles = gs.to_ndarray(tait_bryan_angles, to_ndim=2)

        extrinsic_zyx = (extrinsic_or_intrinsic == 'extrinsic'
                         and order == 'zyx')
        intrinsic_xyz = (extrinsic_or_intrinsic == 'intrinsic'
                         and order == 'xyz')

        extrinsic_xyz = (extrinsic_or_intrinsic == 'extrinsic'
                         and order == 'xyz')
        intrinsic_zyx = (extrinsic_or_intrinsic == 'intrinsic'
                         and order == 'zyx')

        if extrinsic_zyx:
            tait_bryan_angles_reversed = gs.flip(tait_bryan_angles, axis=1)
            quat = self.quaternion_from_tait_bryan_angles_intrinsic_xyz(
                tait_bryan_angles_reversed)

        elif intrinsic_xyz:
            quat = self.quaternion_from_tait_bryan_angles_intrinsic_xyz(
                tait_bryan_angles)

        elif extrinsic_xyz:
            rot_mat = self.matrix_from_tait_bryan_angles_extrinsic_xyz(
                tait_bryan_angles)
            quat = self.quaternion_from_matrix(rot_mat)

        elif intrinsic_zyx:
            tait_bryan_angles_reversed = gs.flip(tait_bryan_angles, axis=1)
            rot_mat = self.matrix_from_tait_bryan_angles_extrinsic_xyz(
                tait_bryan_angles_reversed)
            quat = self.quaternion_from_matrix(rot_mat)
        else:
            raise ValueError('extrinsic_or_intrinsic should be'
                             ' \'extrinsic\' or \'intrinsic\''
                             ' and order should be \'xyz\' or \'zyx\'.')

        return quat

    def rotation_vector_from_tait_bryan_angles(
            self,
            tait_bryan_angles,
            extrinsic_or_intrinsic='extrinsic',
            order='zyx'):
        """Convert rotation given by angle_1, angle_2, angle_3 into rot. vec.

        Convert into axis-angle representation.

        Parameters
        ----------
        tait_bryan_angles : array-like, shape=[n_samples, 3]
        extrinsic_or_intrinsic : str, {'extrinsic', 'intrinsic'}, optional
            default: 'extrinsic'
        order : str, {'xyz', 'zyx'}, optional
            default: 'zyx'

        Returns
        -------
        rot_vec : array-like, shape=[n_samples, dimension]
        """
        if self.n != 3:
            raise ValueError(
                'The Tait-Bryan angles representation'
                ' does not exist for rotations in %d dimensions.' % self.n)

        quaternion = self.quaternion_from_tait_bryan_angles(
            tait_bryan_angles,
            extrinsic_or_intrinsic=extrinsic_or_intrinsic,
            order=order)
        rot_vec = self.rotation_vector_from_quaternion(quaternion)

        rot_vec = self.regularize(rot_vec, point_type='vector')
        return rot_vec

    def tait_bryan_angles_from_quaternion_intrinsic_zyx(self, quaternion):
        """Convert quaternion to tait bryan representation of order zyx.

        Parameters
        ----------
        quaternion : array-like, shape=[n_samples, 4]

        Returns
        -------
        tait_bryan_angles : array-like, shape=[n_samples, 3]
        """
        if self.n != 3:
            raise ValueError(
                'The Tait-Bryan angles representation'
                ' and the quaternion representation'
                ' do not exist for rotations in %d dimensions.' % self.n)
        quaternion = gs.to_ndarray(quaternion, to_ndim=2)

        w, x, y, z = gs.hsplit(quaternion, 4)
        angle_1 = gs.arctan2(y * z + w * x,
                             1. / 2. - (x ** 2 + y ** 2))
        angle_2 = gs.arcsin(- 2. * (x * z - w * y))
        angle_3 = gs.arctan2(x * y + w * z,
                             1. / 2. - (y ** 2 + z ** 2))
        tait_bryan_angles = gs.concatenate(
            [angle_1, angle_2, angle_3], axis=1)
        return tait_bryan_angles

    def tait_bryan_angles_from_quaternion_intrinsic_xyz(self, quaternion):
        """Convert quaternion to tait bryan representation of order xyz.

        Parameters
        ----------
        quaternion : array-like, shape=[n_samples, 4]

        Returns
        -------
        tait_bryan_angles : array-like, shape=[n_samples, 3]
        """
        if self.n != 3:
            raise ValueError(
                'The Tait-Bryan angles representation'
                ' and the quaternion representation'
                ' do not exist for rotations in %d dimensions.' % self.n)
        quaternion = gs.to_ndarray(quaternion, to_ndim=2)

        w, x, y, z = gs.hsplit(quaternion, 4)

        angle_1 = gs.arctan2(2. * (- x * y + w * z),
                             w * w + x * x - y * y - z * z)
        angle_2 = gs.arcsin(2 * (x * z + w * y))
        angle_3 = gs.arctan2(2. * (- y * z + w * x),
                             w * w + z * z - x * x - y * y)

        tait_bryan_angles = gs.concatenate(
            [angle_1, angle_2, angle_3], axis=1)
        return tait_bryan_angles

    def tait_bryan_angles_from_quaternion(
            self, quaternion, extrinsic_or_intrinsic='extrinsic', order='zyx'):
        """Convert quaternion to a rotation in form angle_1, angle_2, angle_3.

        Parameters
        ----------
        quaternion : array-like, shape=[n_samples, 4]
        extrinsic_or_intrinsic : str, {'extrinsic', 'intrinsic'}, optional
            default: 'extrinsic'
        order : str, {'xyz', 'zyx'}, optional
            default: 'zyx'

        Returns
        -------
        tait_bryan : array-like, shape=[n_samples, 3]
        """
        if self.n != 3:
            raise ValueError(
                'The Tait-Bryan angles representation'
                ' and the quaternion representation'
                ' do not exist for rotations in %d dimensions.' % self.n)

        quaternion = gs.to_ndarray(quaternion, to_ndim=2)

        extrinsic_zyx = (extrinsic_or_intrinsic == 'extrinsic'
                         and order == 'zyx')
        intrinsic_xyz = (extrinsic_or_intrinsic == 'intrinsic'
                         and order == 'xyz')

        extrinsic_xyz = (extrinsic_or_intrinsic == 'extrinsic'
                         and order == 'xyz')
        intrinsic_zyx = (extrinsic_or_intrinsic == 'intrinsic'
                         and order == 'zyx')

        if extrinsic_zyx:
            tait_bryan = self.tait_bryan_angles_from_quaternion_intrinsic_xyz(
                quaternion)
            tait_bryan = gs.flip(tait_bryan, axis=1)
        elif intrinsic_xyz:
            tait_bryan = self.tait_bryan_angles_from_quaternion_intrinsic_xyz(
                quaternion)

        elif extrinsic_xyz:
            tait_bryan = self.tait_bryan_angles_from_quaternion_intrinsic_zyx(
                quaternion)
            tait_bryan = gs.flip(tait_bryan, axis=1)
        elif intrinsic_zyx:
            tait_bryan = self.tait_bryan_angles_from_quaternion_intrinsic_zyx(
                quaternion)

        else:
            raise ValueError('extrinsic_or_intrinsic should be'
                             ' \'extrinsic\' or \'intrinsic\''
                             ' and order should be \'xyz\' or \'zyx\'.')

        return tait_bryan

    def tait_bryan_angles_from_rotation_vector(
            self, rot_vec, extrinsic_or_intrinsic='extrinsic', order='zyx'):
        """Convert a rotation vector to a rotation given by Tait-Bryan angles.

        Here the rotation vector is in the axis-angle representation.

        Parameters
        ----------
        rot_vec : array-like, shape=[n_samples, dimension]
        extrinsic_or_intrinsic : str, {'extrinsic', 'intrinsic'}, optional
            default: 'extrinsic'
        order : str, {'xyz', 'zyx'}, optional
            default: 'zyx'

        Returns
        -------
        tait_bryan_angles : array-like, shape=[n_samples, 3]
        """
        if self.n != 3:
            raise ValueError(
                'The Tait-Bryan angles representation'
                ' does not exist for rotations in %d dimensions.' % self.n)

        rot_vec = gs.to_ndarray(rot_vec, to_ndim=2)

        quaternion = self.quaternion_from_rotation_vector(rot_vec)
        tait_bryan_angles = self.tait_bryan_angles_from_quaternion(
            quaternion,
            extrinsic_or_intrinsic=extrinsic_or_intrinsic,
            order=order)

        return tait_bryan_angles

    def compose(self, point_a, point_b, point_type=None):
        """Compose two elements of SO(n).

        Parameters
        ----------
        point_1 : array-like, shape=[n_samples, {dimension, [n, n]}]
        point_2 : array-like, shape=[n_samples, {dimension, [n, n]}]
        point_type : str, {'vector', 'matrix'}, optional
            default: default_point_type

        Returns
        -------
        point_prod : array-like, shape=[n_samples, {dimension, [n, n]}]
        """
        if point_type is None:
            point_type = self.default_point_type

        point_a = self.regularize(point_a, point_type=point_type)
        point_b = self.regularize(point_b, point_type=point_type)

        if point_type == 'vector':
            point_a = self.matrix_from_rotation_vector(point_a)
            point_b = self.matrix_from_rotation_vector(point_b)

        point_prod = gs.einsum('ijk,ikl->ijl', point_a, point_b)

        if point_type == 'vector':
            point_prod = self.rotation_vector_from_matrix(point_prod)

        point_prod = self.regularize(
            point_prod, point_type=point_type)
        return point_prod

    def inverse(self, point, point_type=None):
        """Compute the group inverse in SO(n).

        Parameters
        ----------
        point : array-like, shape=[n_samples, {dimension, [n, n]}]
        point_type : str, {'vector', 'matrix'}, optional
            default: self.default_point_type

        Returns
        -------
        inv_point : array-like, shape=[n_samples, {dimension, [n, n]}]
        """
        if point_type is None:
            point_type = self.default_point_type

        if point_type == 'vector':
            if self.n == 3:
                return -self.regularize(point, point_type=point_type)
            point = self.matrix_from_rotation_vector(point)

        transpose_order = (0, 2, 1) if gs.ndim(point) == 3 else (1, 0)
        inv_point = gs.transpose(point, transpose_order)

        if point_type == 'vector':
            inv_point = self.rotation_vector_from_matrix(inv_point)

        return inv_point

    def jacobian_translation(
            self, point, left_or_right='left', point_type=None):
        """Compute the jacobian matrix corresponding to translation.

        Compute the jacobian matrix of the differential
        of the left/right translations from the identity to point in SO(n).

        Parameters
        ----------
        point : array-like, shape=[n_samples, {dimension, [n, n]}]
        left_or_right : str, {'left', 'right'}, optional
            default: 'left'
        point_type : str, {'vector', 'matrix'}, optional
            default: self.default_point_type

        Returns
        -------
        jacobian : array-like, shape=[n_samples, dimension, dimension]
        """
        if left_or_right not in ('left', 'right'):
            raise ValueError(
                'Parameter `left_or_right`'
                ' should be either `left` or `right`.')

        if point_type is None:
            point_type = self.default_point_type

        if point_type == 'vector':
            if self.n == 3:
                point = self.regularize(
                    point, point_type=point_type)

                n_points, _ = point.shape

                angle = gs.linalg.norm(point, axis=1)
                angle = gs.expand_dims(angle, axis=1)

                coef_1 = gs.zeros([n_points, 1])
                coef_2 = gs.zeros([n_points, 1])

                # This avois dividing by 0.
                mask_0 = gs.isclose(angle, 0.)
                mask_0_float = gs.cast(mask_0, gs.float32) + self.epsilon

                coef_1 += mask_0_float * (
                    TAYLOR_COEFFS_1_AT_0[0]
                    + TAYLOR_COEFFS_1_AT_0[2] * angle ** 2
                    + TAYLOR_COEFFS_1_AT_0[4] * angle ** 4
                    + TAYLOR_COEFFS_1_AT_0[6] * angle ** 6)

                coef_2 += mask_0_float * (
                    TAYLOR_COEFFS_2_AT_0[0]
                    + TAYLOR_COEFFS_2_AT_0[2] * angle ** 2
                    + TAYLOR_COEFFS_2_AT_0[4] * angle ** 4
                    + TAYLOR_COEFFS_2_AT_0[6] * angle ** 6)

                # This avois dividing by 0.
                mask_pi = gs.isclose(angle, gs.pi)
                mask_pi_float = gs.cast(mask_pi, gs.float32) + self.epsilon

                delta_angle = angle - gs.pi
                coef_1 += mask_pi_float * (
                    TAYLOR_COEFFS_1_AT_PI[1] * delta_angle
                    + TAYLOR_COEFFS_1_AT_PI[2] * delta_angle ** 2
                    + TAYLOR_COEFFS_1_AT_PI[3] * delta_angle ** 3
                    + TAYLOR_COEFFS_1_AT_PI[4] * delta_angle ** 4
                    + TAYLOR_COEFFS_1_AT_PI[5] * delta_angle ** 5
                    + TAYLOR_COEFFS_1_AT_PI[6] * delta_angle ** 6)

                angle += mask_0_float
                coef_2 += mask_pi_float * (
                    (1 - coef_1) / angle ** 2)

                # This avois dividing by 0.
                mask_else = ~mask_0 & ~mask_pi
                mask_else_float = gs.cast(mask_else, gs.float32) + self.epsilon

                # This avoids division by 0.
                angle += mask_pi_float
                coef_1 += mask_else_float * (
                    (angle / 2) / gs.tan(angle / 2))
                coef_2 += mask_else_float * (
                    (1 - coef_1) / angle ** 2)
                jacobian = gs.zeros((n_points, self.dimension, self.dimension))
                n_points_tensor = gs.array(n_points)
                for i in range(n_points):
                    # This avois dividing by 0.
                    mask_i_float = (
                        gs.get_mask_i_float(i, n_points_tensor)
                        + self.epsilon)

                    sign = - 1
                    if left_or_right == 'left':
                        sign = + 1

                    jacobian_i = (
                        coef_1[i] * gs.eye(self.dimension)
                        + coef_2[i] * gs.outer(point[i], point[i])
                        + sign * self.skew_matrix_from_vector(point[i]) / 2)
                    jacobian_i = gs.squeeze(jacobian_i, axis=0)

                    jacobian += gs.einsum(
                        'n,ij->nij',
                        mask_i_float,
                        jacobian_i)

            else:
                if left_or_right == 'right':
                    raise NotImplementedError(
                        'The jacobian of the right translation'
                        ' is not implemented.')
                jacobian = self.matrix_from_rotation_vector(point)

        elif point_type == 'matrix':
            jacobian = point

        return jacobian

    def random_uniform(self, n_samples=1, point_type=None):
        """Sample in SO(n) with the uniform distribution.

        Parameters
        ----------
        n_samples : int
            the amount of samples
        point_type : str, {'vector', 'matrix'}, optional
            default: self.self.default_point_type

        Returns
        -------
        point : array-like, shape=[n_samples, {dimension, [n, n]}]
        """
        if point_type is None:
            point_type = self.default_point_type

        random_point = gs.random.rand(n_samples, self.dimension) * 2 - 1
        random_point = self.regularize(random_point, point_type='vector')
        if point_type == 'matrix':
            random_point = self.matrix_from_rotation_vector(random_point)

        return random_point

    def exp_from_identity(self, tangent_vec, point_type=None):
        """Compute the group exponential of the tangent vector at the identity.

        Parameters
        ----------
        tangent_vec : array-like, shape=[n_samples, {dimension, [n, n]}]
        point_type : str, {'vector', 'matrix'}, optional
            default: self.default_point_type

        Returns
        -------
        point : array-like, shape=[n_samples, {dimension, [n, n]}]
        """
        if point_type is None:
            point_type = self.default_point_type

        if point_type == 'vector':
            point = gs.to_ndarray(tangent_vec, to_ndim=2)
        elif point_type == 'matrix' and self.n > 3:
            return gs.linalg.expm(tangent_vec)
        elif point_type == 'matrix':
            tangent_vec = gs.to_ndarray(tangent_vec, to_ndim=3)
            tangent_vec = self.vector_from_skew_matrix(tangent_vec)
            point = self.matrix_from_rotation_vector(tangent_vec)

        return point

    def log_from_identity(self, point, point_type=None):
        """Compute the group logarithm of the point at the identity.

        Parameters
        ----------
        point : array-like, shape=[n_samples, {dimension, [n, n]}]
        point_type : str, {'vector', 'matrix'}, optional
            default: self.default_point_type

        Returns
        -------
        tangent_vec : array-like, shape=[n_samples, {dimension, [n, n]}]
        """
        if point_type is None:
            point_type = self.default_point_type

        if point_type == 'vector':
            tangent_vec = self.regularize(
                point, point_type=point_type)
        elif point_type == 'matrix':
            point = self.rotation_vector_from_matrix(point)
            tangent_vec = self.skew_matrix_from_vector(point)
        return tangent_vec

    def exponential_barycenter(
            self, points, weights=None, point_type=None, verbose=False):
        """Compute the group exponential barycenter in SO(n).

        This is the Frechet mean of the canonical bi-invariant metric on SO(n).

        Parameters
        ----------
        points : array-like, shape=[n_samples, {dimension, [n, n]}]
        weights : array-like, shape=[n_samples], optional
            default: 1 / n_samples for each point
        point_type : str, {'vector', 'matrix'}, optional
            default: self.default_point_type

        Returns
        -------
        exp_bar : array-like, shape=[{dimension, [n, n]}]
            the group exponential barycenter
        """
        if point_type is None:
            point_type = self.default_point_type

        if point_type == 'vector':
            n_points = points.shape[0]
            if n_points <= 0:
                raise ValueError('Can\' compute the mean of 0 points.')

            if weights is None:
                weights = gs.ones((n_points, 1))

            n_weights = weights.shape[0]
            if n_points != n_weights:
                raise ValueError(
                    '`points` and `weights` need to have the same length.')

            mean = FrechetMean(metric=self.bi_invariant_metric)
            mean.fit(X=points, weights=weights)
            exp_bar = mean.estimate_

            exp_bar = gs.to_ndarray(exp_bar, to_ndim=2)

        elif point_type == 'matrix':
            points = self.rotation_vector_from_matrix(points)
            exp_bar = self.exponential_barycenter(
                points, weights, point_type='vector', verbose=verbose)
            exp_bar = self.matrix_from_rotation_vector(exp_bar)

        return exp_bar<|MERGE_RESOLUTION|>--- conflicted
+++ resolved
@@ -455,12 +455,7 @@
             upper_triangle_indices = gs.triu_indices(mat_dim, k=1)
             for i in range(n_vecs):
                 skew_mat[i][upper_triangle_indices] = vec[i]
-<<<<<<< HEAD
-                skew_mat[i] = skew_mat[i] - skew_mat[i].transpose()
-=======
                 skew_mat[i] = skew_mat[i] - gs.transpose(skew_mat[i])
-        assert gs.ndim(skew_mat) == 3
->>>>>>> cc71b265
         return skew_mat
 
     def vector_from_skew_matrix(self, skew_mat):
