"""Affine connections."""

import autograd

import geomstats.backend as gs


class Connection(object):
    """TODO: Define class here."""

    def __init__(self, dimension):
        self.dimension = dimension

<<<<<<< HEAD
    def christoffels(self, base_point):
        """
        Christoffel symbols associated with the connection.
=======
    def christoffel_symbol(self, base_point):
        """Christoffel symbols associated with the connection.
>>>>>>> 5109759f

        Parameters
        ----------
        base_point : array-like, shape=[n_samples, dimension]
        """
        raise NotImplementedError(
                'The Christoffel symbols are not implemented.')

    def connection(self, tangent_vector_a, tangent_vector_b, base_point):
        """TODO: write method description.

        Connection applied to tangent_vector_b in the direction of
        tangent_vector_a, both tangent at base_point.

        Parameters
        ----------
        tangent_vec_a: array-like, shape=[n_samples, dimension]
                                   or shape=[1, dimension]

        tangent_vec_b: array-like, shape=[n_samples, dimension]
                                   or shape=[1, dimension]

        base_point: array-like, shape=[n_samples, dimension]
                                or shape=[1, dimension]
        """
        raise NotImplementedError(
                'connection is not implemented.')

    def exp(self, tangent_vec, base_point):
        """Exponential map associated to the affine connection.

        Parameters
        ----------
        tangent_vec: array-like, shape=[n_samples, dimension]
                                 or shape=[1, dimension]

        base_point: array-like, shape=[n_samples, dimension]
                                or shape=[1, dimension]
        """
        raise NotImplementedError(
                'The affine connection exponential is not implemented.')

    def log(self, point, base_point):
        """Logarithm map associated to the affine connection.

        Parameters
        ----------
        point: array-like, shape=[n_samples, dimension]
                           or shape=[1, dimension]

        base_point: array-like, shape=[n_samples, dimension]
                                or shape=[1, dimension]
        """
        raise NotImplementedError(
                'The affine connection logarithm is not implemented.')

    def pole_ladder_step(self, base_point, next_point, base_shoot):
        """TODO: Step pole ladder one step.

        One step of pole ladder (parallel transport associated with the
        symmetric part of the connection using transvections).

        Parameters
        ----------
        base_point: array-like, shape=[n_samples, dimension]
                                   or shape=[1, dimension]

        next_point: array-like, shape=[n_samples, dimension]
                                   or shape=[1, dimension]

        base_shoot: array-like, shape=[n_samples, dimension]
                                or shape=[1, dimension]

        Returns
        -------
        transported_tangent_vector: array-like, shape=[n_samples, dimension]
                                                or shape=[1, dimension]

        end_point: array-like, shape=[n_samples, dimension]
                                                or shape=[1, dimension]
        """
        mid_tangent_vector_to_shoot = 1. / 2. * self.log(
                base_point=base_point,
                point=next_point)

        mid_point = self.exp(
                base_point=base_point,
                tangent_vec=mid_tangent_vector_to_shoot)

        tangent_vector_to_shoot = - self.log(
                base_point=mid_point,
                point=base_shoot)

        end_shoot = self.exp(
                base_point=mid_point,
                tangent_vec=tangent_vector_to_shoot)

        transported_tangent_vector = - self.log(
            base_point=next_point, point=end_shoot)

        end_point = self.exp(
                base_point=next_point,
                tangent_vec=transported_tangent_vector)

        return transported_tangent_vector, end_point

    def pole_ladder_parallel_transport(
            self, tangent_vec_a, tangent_vec_b, base_point, n_steps=1):
        """Approximate parallel transport using the pole ladder scheme.

        Approximation of Parallel transport using the pole ladder scheme of
        tangent vector a along the geodesic starting at the initial point
        base_point with initial tangent vector the tangent vector b.

        Returns a tangent vector at the point
        exp_(base_point)(tangent_vector_b).

        Parameters
        ----------
        tangent_vec_a: array-like, shape=[n_samples, dimension]
                                   or shape=[1, dimension]

        tangent_vec_b: array-like, shape=[n_samples, dimension]
                                   or shape=[1, dimension]

        base_point: array-like, shape=[n_samples, dimension]
                                or shape=[1, dimension]

        n_steps: int, the number of pole ladder steps

        Returns
        -------
        transported_tangent_vector: array-like, shape=[n_samples, dimension]
                                                or shape=[1, dimension]
        """
        current_point = gs.copy(base_point)
        transported_tangent_vector = gs.copy(tangent_vec_a)
        base_shoot = self.exp(base_point=current_point,
                              tangent_vec=transported_tangent_vector)
        for i_point in range(0, n_steps):
            frac_tangent_vector_b = (i_point + 1) / n_steps * tangent_vec_b
            next_point = self.exp(
                base_point=base_point,
                tangent_vec=frac_tangent_vector_b)
            transported_tangent_vector, base_shoot = self.pole_ladder_step(
                base_point=current_point,
                next_point=next_point,
                base_shoot=base_shoot)
            current_point = next_point

        return transported_tangent_vector

    def riemannian_curvature(self, base_point):
        """Riemannian curvature tensor associated with the connection.

        Parameters
        ----------
        base_point: array-like, shape=[n_samples, dimension]
                                or shape=[1, dimension]
        """
        raise NotImplementedError(
                'The Riemannian curvature tensor is not implemented.')

    def geodesic_equation(self):
        """Return geodesic ode associated with the connection."""
        raise NotImplementedError(
                'The geodesic equation tensor is not implemented.')

    def geodesic(self, initial_point,
                 end_point=None, initial_tangent_vec=None, point_ndim=1):
        """Geodesic associated with the connection."""
        raise NotImplementedError(
                'Geodesics are not implemented.')

    def torsion(self, base_point):
        """Torsion tensor associated with the connection.

        Parameters
        ----------
        base_point: array-like, shape=[n_samples, dimension]
                                or shape=[1, dimension]
        """
        raise NotImplementedError(
                'The torsion tensor is not implemented.')


class LeviCivitaConnection(Connection):
    """Levi-Civita connection associated with a Riemannian metric."""

    def __init__(self, metric):
        self.metric = metric
        self.dimension = metric.dimension

    def metric_matrix(self, base_point):
        """Metric matrix defining the connection.

        Parameters
        ----------
        base_point: array-like, shape=[n_samples, dimension]
                                or shape=[1, dimension]

        Returns
        -------
        metric_matrix: array-like, shape=[n_samples, dimension, dimension]
                                   or shape=[1, dimension, dimension]
        """
        metric_matrix = self.metric.inner_product_matrix(base_point)
        return metric_matrix

    def cometric_matrix(self, base_point):
        """Compute cometric.

        The cometric is the inverse of the metric.

        Parameters
        ----------
        base_point: array-like, shape=[n_samples, dimension]
                                or shape=[1, dimension]

        Returns
        -------
        cometric_matrix: array-like, shape=[n_samples, dimension, dimension]
                                     or shape=[1, dimension, dimension]
        """
        metric_matrix = self.metric_matrix(base_point)
        cometric_matrix = gs.linalg.inv(metric_matrix)
        return cometric_matrix

    def metric_derivative(self, base_point):
        """Compute metric derivative at base point.

        Parameters
        ----------
        base_point: array-like, shape=[n_samples, dimension]
                                or shape=[1, dimension]
        """
        metric_derivative = autograd.jacobian(self.metric_matrix)
        return metric_derivative(base_point)

<<<<<<< HEAD
    def christoffels(self, base_point):
        """
        Christoffel symbols associated with the connection.
=======
    def christoffel_symbols(self, base_point):
        """Christoffel symbols associated with the connection.
>>>>>>> 5109759f

        Parameters
        ----------
        base_point: array-like, shape=[n_samples, dimension]
                                or shape=[1, dimension]

        Returns
        -------
        christoffels: array-like,
                             shape=[n_samples, dimension, dimension, dimension]
                             or shape=[1, dimension, dimension, dimension]
        """
        cometric_mat_at_point = self.cometric_matrix(base_point)
        metric_derivative_at_point = self.metric_derivative(base_point)
        term_1 = gs.einsum('nim,nmkl->nikl',
                           cometric_mat_at_point,
                           metric_derivative_at_point)
        term_2 = gs.einsum('nim,nmlk->nilk',
                           cometric_mat_at_point,
                           metric_derivative_at_point)
        term_3 = - gs.einsum('nim,nklm->nikl',
                             cometric_mat_at_point,
                             metric_derivative_at_point)

        christoffels = 0.5 * (term_1 + term_2 + term_3)
        return christoffels

    def torsion(self, base_point):
        """Torsion tensor associated with the Levi-Civita connection is zero.

        Parameters
        ----------
        base_point: array-like, shape=[n_samples, dimension]
                                or shape=[1, dimension]

        Returns
        -------
        torsion: array-like, shape=[dimension, dimension, dimension]
        """
        torsion = gs.zeros((self.dimension,) * 3)
        return torsion

    def exp(self, tangent_vec, base_point):
        """Exponential map associated to the metric.

        Parameters
        ----------
        tangent_vec: array-like, shape=[n_samples, dimension]
                                 or shape=[1, dimension]

        base_point: array-like, shape=[n_samples, dimension]
                                or shape=[1, dimension]
        """
        return self.metric.exp(tangent_vec, base_point)

    def log(self, point, base_point):
        """Logarithm map associated to the metric.

        Parameters
        ----------
        point: array-like, shape=[n_samples, dimension]
                           or shape=[1, dimension]

        base_point: array-like, shape=[n_samples, dimension]
                                or shape=[1, dimension]
        """
        return self.metric.log(point, base_point)<|MERGE_RESOLUTION|>--- conflicted
+++ resolved
@@ -11,14 +11,8 @@
     def __init__(self, dimension):
         self.dimension = dimension
 
-<<<<<<< HEAD
     def christoffels(self, base_point):
-        """
-        Christoffel symbols associated with the connection.
-=======
-    def christoffel_symbol(self, base_point):
         """Christoffel symbols associated with the connection.
->>>>>>> 5109759f
 
         Parameters
         ----------
@@ -258,14 +252,8 @@
         metric_derivative = autograd.jacobian(self.metric_matrix)
         return metric_derivative(base_point)
 
-<<<<<<< HEAD
     def christoffels(self, base_point):
-        """
-        Christoffel symbols associated with the connection.
-=======
-    def christoffel_symbols(self, base_point):
         """Christoffel symbols associated with the connection.
->>>>>>> 5109759f
 
         Parameters
         ----------
