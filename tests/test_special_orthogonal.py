"""
Unit tests for special orthogonal group SO(n).
"""

import warnings

import tests.helper as helper

import geomstats.backend as gs
import geomstats.tests
from geomstats.geometry.invariant_metric import InvariantMetric
from geomstats.geometry.special_orthogonal import SpecialOrthogonal


EPSILON = 1e-5
ATOL = 1e-5


# TODO(nina): Speed up tf tests


class TestSpecialOrthogonalMethods(geomstats.tests.TestCase):
    def setUp(self):
        warnings.simplefilter('ignore', category=ImportWarning)
        warnings.simplefilter('ignore', category=UserWarning)

        gs.random.seed(1234)

        n_seq = [2, 3]
        so = {n: SpecialOrthogonal(n=n) for n in n_seq}

        # -- Rotation vectors with angles
        # 0, close to 0, closely lower than pi, pi,
        # between pi and 2pi, closely larger than 2pi, 2pi,
        # and closely larger than 2pi
        with_angle_0 = gs.zeros(3)
        with_angle_close_0 = 1e-10 * gs.array([1., -1., 1.])
        with_angle_close_pi_low = ((gs.pi - 1e-9) / gs.sqrt(2.)
                                   * gs.array([0., 1., -1.]))
        with_angle_pi = gs.pi / gs.sqrt(3.) * gs.array([1., 1., -1.])
        with_angle_close_pi_high = ((gs.pi + 1e-9) / gs.sqrt(3.)
                                    * gs.array([-1., 1., -1]))
        with_angle_in_pi_2pi = ((gs.pi + 0.3) / gs.sqrt(5.)
                                * gs.array([-2., 1., 0.]))
        with_angle_close_2pi_low = ((2. * gs.pi - 1e-9) / gs.sqrt(6.)
                                    * gs.array([2., 1., -1]))
        with_angle_2pi = 2. * gs.pi / gs.sqrt(3.) * gs.array([1., 1., -1.])
        with_angle_close_2pi_high = ((2. * gs.pi + 1e-9) / gs.sqrt(2.)
                                     * gs.array([1., 0., -1.]))

        elements_all = {
            3: {'with_angle_0': with_angle_0,
                'with_angle_close_0': with_angle_close_0,
                'with_angle_close_pi_low': with_angle_close_pi_low,
                'with_angle_pi': with_angle_pi,
                'with_angle_close_pi_high': with_angle_close_pi_high,
                'with_angle_in_pi_2pi': with_angle_in_pi_2pi,
                'with_angle_close_2pi_low': with_angle_close_2pi_low,
                'with_angle_2pi': with_angle_2pi,
                'with_angle_close_2pi_high': with_angle_close_2pi_high}
        }
        elements = elements_all
        if geomstats.tests.tf_backend():
            # Tf is extremely slow
            elements = {
                3: {
                    'with_angle_in_pi_2pi': with_angle_in_pi_2pi,
                    'with_angle_close_pi_low': with_angle_close_pi_low}}
        # -- Metrics - only diagonals for now
        canonical_metrics = {n: group.bi_invariant_metric
                             for n, group in so.items()}

        diag_mats = {n: 9 * gs.eye(group.dimension)
                     for n, group in so.items()}
        left_diag_metrics = {
            n: InvariantMetric(
                group=group,
                inner_product_mat_at_identity=diag_mat,
                left_or_right='left')
            for n, group, diag_mat in zip(n_seq,
                                          so.values(),
                                          diag_mats.values())
        }

        right_diag_metrics = {
            n: InvariantMetric(
                group=group,
                inner_product_mat_at_identity=diag_mat,
                left_or_right='right')
            for n, group, diag_mat in zip(n_seq,
                                          so.values(),
                                          diag_mats.values())
        }

        mats = {2: 4 * gs.eye(1),
                3: 87 * gs.eye(3)}

        left_metrics = {
            n: InvariantMetric(
                group=group,
                inner_product_mat_at_identity=mat,
                left_or_right='left')
            for n, group, mat in zip(n_seq, so.values(), mats.values())
        }

        right_metrics = {
            n: InvariantMetric(
                group=group,
                inner_product_mat_at_identity=mat,
                left_or_right='right')
            for n, group, mat in zip(n_seq, so.values(), mats.values())
        }
        all_metrics = zip(n_seq,
                          canonical_metrics.values(),
                          left_diag_metrics.values(),
                          right_diag_metrics.values(),
                          left_metrics.values(),
                          right_metrics.values())

        metrics_all = {
            n: {'canonical': canonical,
                'left_diag': left_diag,
                'right_diag': right_diag,
                'left': left,
                'right': right}
            for n, canonical, left_diag, right_diag, left, right in all_metrics
        }
        metrics = metrics_all
        if geomstats.tests.tf_backend():
            metrics = {
                n: {'right': InvariantMetric(
                    group=group,
                    inner_product_mat_at_identity=mat,
                    left_or_right='right')}
                for n, group, mat in zip(n_seq, so.values(), mats.values())
            }

        angles_close_to_pi_all = {
            3: ['with_angle_close_pi_low',
                'with_angle_pi',
                'with_angle_close_pi_high']
        }
        angles_close_to_pi = angles_close_to_pi_all
        if geomstats.tests.tf_backend():
            angles_close_to_pi = {
                3: ['with_angle_close_pi_low']
            }

        # -- Set attributes
        self.n_seq = n_seq
        self.so = so
        self.elements = elements
        self.elements_all = elements_all

        self.metrics = metrics
        self.metrics_all = metrics_all
        self.angles_close_to_pi = angles_close_to_pi
        self.angles_close_to_pi_all = angles_close_to_pi_all
        self.n_samples = 4

    @geomstats.tests.np_and_tf_only
    def test_projection(self):
        # Test 3D and nD cases
        for n in self.n_seq:
            group = self.so[n]
            rot_mat = gs.eye(n)
            delta = 1e-12 * gs.ones((n, n))
            rot_mat_plus_delta = rot_mat + delta
            result = group.projection(rot_mat_plus_delta)
            expected = helper.to_matrix(rot_mat)
            self.assertAllClose(result, expected)

    @geomstats.tests.np_only
    def test_projection_vectorization(self):
        for n in self.n_seq:
            group = self.so[n]
            n_samples = self.n_samples
            mats = gs.ones((n_samples, n, n))
            result = group.projection(mats)
            self.assertAllClose(gs.shape(result), (n_samples, n, n))

    def test_skew_matrix_from_vector(self):
        # Specific to 3D case
        n = 3
        group = self.so[n]
        rot_vec = gs.array([0.9, -0.5, 1.1])
        skew_matrix = group.skew_matrix_from_vector(rot_vec)
        result = gs.dot(skew_matrix[0], rot_vec)
        expected = gs.zeros(n)

        self.assertAllClose(result, expected)

    def test_skew_matrix_and_vector(self):
        n = 3

        group = self.so[n]
        rot_vec = gs.array([0.8, 0.2, -0.1])

        skew_mat = group.skew_matrix_from_vector(rot_vec)
        result = group.vector_from_skew_matrix(skew_mat)
        expected = helper.to_vector(rot_vec)

        self.assertAllClose(result, expected)

    def test_skew_matrix_from_vector_vectorization(self):
        point_type = 'vector'
        n_samples = self.n_samples
        for n in self.n_seq:
            group = self.so[n]
            rot_vecs = group.random_uniform(
                n_samples=n_samples, point_type=point_type)
            result = group.skew_matrix_from_vector(rot_vecs)

            self.assertAllClose(gs.shape(result), (n_samples, n, n))

    def test_random_and_belongs(self):
        for point_type in ('vector', 'matrix'):
            for n in self.n_seq:
                group = self.so[n]
                point = group.random_uniform(point_type=point_type)
                result = group.belongs(point, point_type=point_type)
                expected = gs.array([[True]])
                self.assertAllClose(result, expected)

    def test_random_and_belongs_vectorization(self):
        n_samples = self.n_samples
        for n in self.n_seq:
            group = self.so[n]
            points = group.random_uniform(n_samples=n_samples)
            result = group.belongs(points)
            expected = gs.array([[True]] * n_samples)
            self.assertAllClose(result, expected)

    def test_regularize(self):
        # Specific to 3D
        for n in self.n_seq:
            group = self.so[n]

            if n == 3:
                point = self.elements_all[3]['with_angle_0']
                self.assertAllClose(gs.linalg.norm(point), 0.)
                result = group.regularize(point)
                expected = helper.to_vector(point)
                self.assertAllClose(result, expected)

                less_than_pi = ['with_angle_close_0',
                                'with_angle_close_pi_low']
                for angle_type in less_than_pi:
                    point = self.elements_all[3][angle_type]
                    result = group.regularize(point)
                    expected = helper.to_vector(point)
                    self.assertAllClose(result, expected)

                # Note: by default, the rotation vector is inverted by
                # the function regularize when the angle of the rotation is pi.
                angle_type = 'with_angle_pi'
                point = self.elements_all[3][angle_type]
                result = group.regularize(point)
                expected = helper.to_vector(point)
                self.assertAllClose(result, expected)

                angle_type = 'with_angle_close_pi_high'
                point = self.elements_all[3][angle_type]
                result = group.regularize(point)
                expected = helper.to_vector(
                    point / gs.linalg.norm(point) * gs.pi)
                self.assertAllClose(result, expected)

                in_pi_2pi = ['with_angle_in_pi_2pi',
                             'with_angle_close_2pi_low']

                for angle_type in in_pi_2pi:
                    point = self.elements_all[3][angle_type]
                    point_initial = point
                    angle = gs.linalg.norm(point)
                    new_angle = gs.pi - (angle - gs.pi)

                    point_initial = point
                    result = group.regularize(point)

                    expected = helper.to_vector(
                        - (new_angle / angle) * point_initial)
                    self.assertAllClose(result, expected)

                angle_type = 'with_angle_2pi'
                point = self.elements_all[3][angle_type]
                result = group.regularize(point)
                expected = gs.array([[0., 0., 0.]])
                self.assertAllClose(result, expected)

                angle_type = 'with_angle_close_2pi_high'
                point = self.elements_all[3][angle_type]
                angle = gs.linalg.norm(point)
                new_angle = angle - 2 * gs.pi

                result = group.regularize(point)
                expected = helper.to_vector(
                    new_angle * point / angle)
                self.assertAllClose(result, expected)

            else:
                angle = gs.array(0.345)
                point = gs.array([[
                    [gs.cos(angle), -gs.sin(angle)],
                    [gs.sin(angle), gs.cos(angle)]]])
                result = group.regularize(point)
                expected = point
                self.assertAllClose(result, expected)

    def test_regularize_vectorization(self):
        for point_type in ('vector', 'matrix'):
            for n in self.n_seq:
                group = self.so[n]
                group.default_point_type = point_type

                n_samples = self.n_samples
                rot_vecs = group.random_uniform(n_samples=n_samples)
                result = group.regularize(rot_vecs)

                if point_type == 'vector':
                    self.assertAllClose(
                        gs.shape(result), (n_samples, group.dimension))
                if point_type == 'matrix':
                    self.assertAllClose(
                        gs.shape(result), (n_samples, n, n))

    @geomstats.tests.np_only
    def test_regularize_tangent_vec_matrix(self):
        point_type = 'matrix'
        for n in self.n_seq:
            group = self.so[n]
            group.default_point_type = point_type

            n_samples = self.n_samples
            rot_vecs = group.random_uniform(n_samples=n_samples)
            tangent_vecs = group.log_from_identity(rot_vecs)
            result = group.regularize_tangent_vec_at_identity(
                tangent_vecs)
            expected = tangent_vecs
            self.assertAllClose(result, expected)

            n_samples = self.n_samples
            base_points = group.random_uniform(n_samples=n_samples)
            tangent_vecs = group.compose(base_points, tangent_vecs)
            result = group.regularize_tangent_vec(
                tangent_vecs, base_points)
            expected = tangent_vecs
            self.assertAllClose(result, expected)

    def test_matrix_from_rotation_vector(self):
        n = 3
        group = self.so[n]

        rot_vec_0 = group.identity
        result = group.matrix_from_rotation_vector(rot_vec_0)
        expected = helper.to_matrix(gs.eye(3))
        self.assertAllClose(result, expected)

        rot_vec_1 = gs.array([gs.pi / 3., 0., 0.])
        result = group.matrix_from_rotation_vector(rot_vec_1)
        expected = gs.array([[
            [1., 0., 0.],
            [0., 0.5, -gs.sqrt(3.) / 2],
            [0., gs.sqrt(3.) / 2, 0.5]]])
        self.assertAllClose(result, expected)

        rot_vec_3 = 1e-11 * gs.array([12., 1., -81.])
        angle = gs.linalg.norm(rot_vec_3)
        skew_rot_vec_3 = 1e-11 * gs.array([[0., 81., 1.],
                                           [-81., 0., -12.],
                                           [-1., 12., 0.]])
        coef_1 = gs.sin(angle) / angle
        coef_2 = (1. - gs.cos(angle)) / (angle ** 2)
        expected = helper.to_matrix(
            gs.eye(3)
            + coef_1 * skew_rot_vec_3
            + coef_2 * gs.dot(skew_rot_vec_3,
                              skew_rot_vec_3))
        result = group.matrix_from_rotation_vector(rot_vec_3)
        self.assertAllClose(result, expected)

        rot_vec_6 = gs.array([.1, 1.3, -.5])
        angle = gs.linalg.norm(rot_vec_6)
        skew_rot_vec_6 = gs.array([[0., .5, 1.3],
                                   [-.5, 0., -.1],
                                   [-1.3, .1, 0.]])

        coef_1 = gs.sin(angle) / angle
        coef_2 = (1 - gs.cos(angle)) / (angle ** 2)
        result = group.matrix_from_rotation_vector(rot_vec_6)
        expected = helper.to_matrix(
            gs.eye(3)
            + coef_1 * skew_rot_vec_6
            + coef_2 * gs.dot(skew_rot_vec_6,
                              skew_rot_vec_6))
        self.assertAllClose(result, expected)

    def test_matrix_from_rotation_vector_vectorization(self):
        for n in self.n_seq:
            group = self.so[n]

            n_samples = self.n_samples
            rot_vecs = group.random_uniform(
                n_samples=n_samples, point_type='vector')

            rot_mats = group.matrix_from_rotation_vector(rot_vecs)

            self.assertAllClose(
                gs.shape(rot_mats), (n_samples, group.n, group.n))

    def test_rotation_vector_from_matrix(self):
        n = 3
        group = self.so[n]

        angle = gs.array(.12)
        rot_mat = gs.array([[1., 0., 0.],
                            [0., gs.cos(angle), -gs.sin(angle)],
                            [0, gs.sin(angle), gs.cos(angle)]])
        result = group.rotation_vector_from_matrix(rot_mat)
        expected = .12 * gs.array([[1., 0., 0.]])

        self.assertAllClose(result, expected)

    @geomstats.tests.np_and_tf_only
    def test_rotation_vector_and_rotation_matrix(self):
        """
        This tests that the composition of
        rotation_vector_from_matrix
        and
        matrix_from_rotation_vector
        is the identity.
        """
        for n in self.n_seq:
            group = self.so[n]

            if n == 3:
                for angle_type in self.elements[3]:
                    point = self.elements[3][angle_type]
                    if angle_type in self.angles_close_to_pi[3]:
                        continue

                    rot_mat = group.matrix_from_rotation_vector(point)
                    result = group.rotation_vector_from_matrix(rot_mat)

                    expected = group.regularize(point)

                    self.assertAllClose(result, expected)

            else:  # n == 2
                point = gs.array([[0.78]])

                rot_mat = group.matrix_from_rotation_vector(point)
                result = group.rotation_vector_from_matrix(rot_mat)

                expected = point

                self.assertAllClose(result, expected)

    @geomstats.tests.np_and_pytorch_only
    def test_matrix_from_tait_bryan_angles_extrinsic_xyz(self):
        n = 3
        group = self.so[n]

        tait_bryan_angles = gs.array([0., 0., 0.])
        result = group.matrix_from_tait_bryan_angles_extrinsic_xyz(
            tait_bryan_angles)
        expected = helper.to_matrix(gs.eye(n))

        self.assertAllClose(result, expected)

        angle = gs.array(gs.pi / 6.)
        cos_angle = gs.cos(angle)
        sin_angle = gs.sin(angle)

        tait_bryan_angles = gs.array([angle, 0., 0.])
        result = group.matrix_from_tait_bryan_angles_extrinsic_xyz(
            tait_bryan_angles)
        expected = gs.array([[[cos_angle, - sin_angle, 0.],
                              [sin_angle, cos_angle, 0.],
                              [0., 0., 1.]]])

        self.assertAllClose(result, expected)

        tait_bryan_angles = gs.array([0., angle, 0.])
        result = group.matrix_from_tait_bryan_angles_extrinsic_xyz(
            tait_bryan_angles)
        expected = gs.array([[[cos_angle, 0., sin_angle],
                              [0., 1., 0.],
                              [- sin_angle, 0., cos_angle]]])

        self.assertAllClose(result, expected)

        tait_bryan_angles = gs.array([0., 0., angle])
        result = group.matrix_from_tait_bryan_angles_extrinsic_xyz(
            tait_bryan_angles)
        expected = gs.array([[[1., 0., 0.],
                              [0., cos_angle, - sin_angle],
                              [0., sin_angle, cos_angle]]])

        self.assertAllClose(result, expected)

    @geomstats.tests.np_and_pytorch_only
    def test_matrix_from_tait_bryan_angles_extrinsic_zyx(self):
        n = 3
        group = self.so[n]

        tait_bryan_angles = gs.array([0., 0., 0.])
        result = group.matrix_from_tait_bryan_angles_extrinsic_zyx(
            tait_bryan_angles)
        expected = helper.to_matrix(gs.eye(n))

        self.assertAllClose(result, expected)

        angle = gs.array(gs.pi / 6.)
        cos_angle = gs.cos(angle)
        sin_angle = gs.sin(angle)

        tait_bryan_angles = gs.array([angle, 0., 0.])
        result = group.matrix_from_tait_bryan_angles_extrinsic_zyx(
            tait_bryan_angles)
        expected = gs.array([[[1., 0., 0.],
                              [0., cos_angle, - sin_angle],
                              [0., sin_angle, cos_angle]]])

        self.assertAllClose(result, expected)

        tait_bryan_angles = gs.array([0., angle, 0.])
        result = group.matrix_from_tait_bryan_angles_extrinsic_zyx(
            tait_bryan_angles)
        expected = gs.array([[[cos_angle, 0., sin_angle],
                              [0., 1., 0.],
                              [- sin_angle, 0., cos_angle]]])

        self.assertAllClose(result, expected)

        tait_bryan_angles = gs.array([0., 0., angle])
        result = group.matrix_from_tait_bryan_angles_extrinsic_zyx(
            tait_bryan_angles)
        expected = gs.array([[[cos_angle, - sin_angle, 0.],
                              [sin_angle, cos_angle, 0.],
                              [0., 0., 1.]]])

        self.assertAllClose(result, expected)

        angle_bis = gs.array(gs.pi / 7.)
        cos_angle_bis = gs.cos(angle_bis)
        sin_angle_bis = gs.sin(angle_bis)

        tait_bryan_angles = gs.array([angle, angle_bis, 0.])
        result = group.matrix_from_tait_bryan_angles_extrinsic_zyx(
            tait_bryan_angles)
        expected = gs.array([[[cos_angle_bis, 0., sin_angle_bis],
                              [sin_angle * sin_angle_bis,
                               cos_angle,
                               - sin_angle * cos_angle_bis],
                              [- cos_angle * sin_angle_bis,
                               sin_angle,
                               cos_angle * cos_angle_bis]]])

        self.assertAllClose(result, expected)

        tait_bryan_angles = gs.array([angle, 0., angle_bis])
        result = group.matrix_from_tait_bryan_angles_extrinsic_zyx(
            tait_bryan_angles)
        expected = gs.array([[[cos_angle_bis, - sin_angle_bis, 0.],
                              [cos_angle * sin_angle_bis,
                               cos_angle * cos_angle_bis,
                               - sin_angle],
                              [sin_angle * sin_angle_bis,
                               sin_angle * cos_angle_bis,
                               cos_angle]]])

        self.assertAllClose(result, expected)

        tait_bryan_angles = gs.array([0., angle, angle_bis])
        result = group.matrix_from_tait_bryan_angles_extrinsic_zyx(
            tait_bryan_angles)
        expected = gs.array([[[cos_angle * cos_angle_bis,
                               - cos_angle * sin_angle_bis,
                               sin_angle],
                              [sin_angle_bis, cos_angle_bis, 0.],
                              [- sin_angle * cos_angle_bis,
                               sin_angle * sin_angle_bis,
                               cos_angle]]])

        self.assertAllClose(result, expected)

    @geomstats.tests.np_and_pytorch_only
    def test_matrix_from_tait_bryan_angles_intrinsic_xyz(self):
        """
        This tests that the rotation matrix computed from the
        Tait-Bryan angles [0, 0, 0] is the identiy as expected.
        """
        n = 3
        group = self.so[n]

        order = 'xyz'
        extrinsic_or_intrinsic = 'intrinsic'

        tait_bryan_angles = gs.array([0., 0., 0.])
        result = group.matrix_from_tait_bryan_angles(
            tait_bryan_angles,
            extrinsic_or_intrinsic=extrinsic_or_intrinsic,
            order=order)
        expected = gs.to_ndarray(gs.eye(n), to_ndim=3)

        self.assertAllClose(result, expected)

        angle = gs.array(gs.pi / 6.)
        cos_angle = gs.cos(angle)
        sin_angle = gs.sin(angle)

        tait_bryan_angles = gs.array([angle, 0., 0.])
        result = group.matrix_from_tait_bryan_angles(
            tait_bryan_angles,
            extrinsic_or_intrinsic=extrinsic_or_intrinsic,
            order=order)
        expected = gs.array([[[cos_angle, - sin_angle, 0.],
                              [sin_angle, cos_angle, 0.],
                              [0., 0., 1.]]])

        self.assertAllClose(result, expected)

        tait_bryan_angles = gs.array([0., angle, 0.])
        result = group.matrix_from_tait_bryan_angles(
            tait_bryan_angles,
            extrinsic_or_intrinsic=extrinsic_or_intrinsic,
            order=order)
        expected = gs.array([[[cos_angle, 0., sin_angle],
                              [0., 1., 0.],
                              [- sin_angle, 0., cos_angle]]])

        self.assertAllClose(result, expected)

        tait_bryan_angles = gs.array([0., 0., angle])
        result = group.matrix_from_tait_bryan_angles(
            tait_bryan_angles,
            extrinsic_or_intrinsic=extrinsic_or_intrinsic,
            order=order)
        expected = gs.array([[[1., 0., 0.],
                              [0., cos_angle, - sin_angle],
                              [0., sin_angle, cos_angle]]])

        self.assertAllClose(result, expected)

    @geomstats.tests.np_and_pytorch_only
    def test_matrix_from_tait_bryan_angles_intrinsic_zyx(self):
        """
        This tests that the matrix computed from the
        Tait-Bryan angles[0, 0, 0] is [1, 0., 0., 0.] as expected.
        """
        n = 3
        group = self.so[n]

        order = 'zyx'
        extrinsic_or_intrinsic = 'intrinsic'

        tait_bryan_angles = gs.array([0., 0., 0.])
        result = group.matrix_from_tait_bryan_angles(
            tait_bryan_angles,
            extrinsic_or_intrinsic=extrinsic_or_intrinsic,
            order=order)
        expected = helper.to_matrix(gs.eye(n))

        self.assertAllClose(result, expected)

        angle = gs.array(gs.pi / 6.)
        cos_angle = gs.cos(angle)
        sin_angle = gs.sin(angle)

        tait_bryan_angles = gs.array([angle, 0., 0.])
        result = group.matrix_from_tait_bryan_angles(
            tait_bryan_angles,
            extrinsic_or_intrinsic=extrinsic_or_intrinsic,
            order=order)
        expected = gs.array([[[1., 0., 0.],
                              [0., cos_angle, - sin_angle],
                              [0., sin_angle, cos_angle]]])

        self.assertAllClose(result, expected)

        tait_bryan_angles = gs.array([0., angle, 0.])
        result = group.matrix_from_tait_bryan_angles(
            tait_bryan_angles,
            extrinsic_or_intrinsic=extrinsic_or_intrinsic,
            order=order)
        expected = gs.array([[[cos_angle, 0., sin_angle],
                              [0., 1., 0.],
                              [- sin_angle, 0., cos_angle]]])

        self.assertAllClose(result, expected)

        tait_bryan_angles = gs.array([0., 0., angle])
        result = group.matrix_from_tait_bryan_angles(
            tait_bryan_angles,
            extrinsic_or_intrinsic=extrinsic_or_intrinsic,
            order=order)
        expected = gs.array([[[cos_angle, - sin_angle, 0.],
                              [sin_angle, cos_angle, 0.],
                              [0., 0., 1.]]])

        self.assertAllClose(result, expected)

    def test_tait_bryan_angles_from_matrix_extrinsic_xyz(self):
        n = 3
        group = self.so[n]
        extrinsic_or_intrinsic = 'extrinsic'
        order = 'xyz'

        matrix = gs.eye(n)
        result = group.tait_bryan_angles_from_matrix(
            matrix, extrinsic_or_intrinsic, order)
        expected = gs.array([[0., 0., 0.]])

        self.assertAllClose(result, expected)

        angle = gs.array(gs.pi / 6.)
        cos_angle = gs.cos(angle)
        sin_angle = gs.sin(angle)

        rot_mat = gs.array([[[1., 0., 0.],
                             [0., cos_angle, - sin_angle],
                             [0., sin_angle, cos_angle]]])
        result = group.tait_bryan_angles_from_matrix(
            rot_mat, extrinsic_or_intrinsic, order)
        expected = gs.array([[0., 0., angle]])

        self.assertAllClose(result, expected)

        rot_mat = gs.array([[[cos_angle, 0., sin_angle],
                             [0., 1., 0.],
                             [- sin_angle, 0., cos_angle]]])
        result = group.tait_bryan_angles_from_matrix(
            rot_mat, extrinsic_or_intrinsic, order)
        expected = gs.array([[0., angle, 0.]])

        self.assertAllClose(result, expected)

        rot_mat = gs.array([[[cos_angle, - sin_angle, 0.],
                             [sin_angle, cos_angle, 0.],
                             [0., 0., 1.]]])
        result = group.tait_bryan_angles_from_matrix(
            rot_mat, extrinsic_or_intrinsic, order)
        expected = gs.array([[angle, 0., 0.]])

        self.assertAllClose(result, expected)

    def test_tait_bryan_angles_from_matrix_extrinsic_zyx(self):
        n = 3
        group = self.so[n]
        extrinsic_or_intrinsic = 'extrinsic'
        order = 'zyx'

        rot_mat = gs.eye(n)
        result = group.tait_bryan_angles_from_matrix(
            rot_mat, extrinsic_or_intrinsic, order)
        expected = gs.array([[0., 0., 0.]])

        self.assertAllClose(result, expected)

        angle = gs.array(gs.pi / 6.)
        cos_angle = gs.cos(angle)
        sin_angle = gs.sin(angle)

        rot_mat = gs.array([[[1., 0., 0.],
                             [0., cos_angle, - sin_angle],
                             [0., sin_angle, cos_angle]]])
        result = group.tait_bryan_angles_from_matrix(
            rot_mat, extrinsic_or_intrinsic, order)
        expected = gs.array([[angle, 0., 0.]])

        self.assertAllClose(result, expected)

        rot_mat = gs.array([[[cos_angle, 0., sin_angle],
                             [0., 1., 0.],
                             [- sin_angle, 0., cos_angle]]])
        result = group.tait_bryan_angles_from_matrix(
            rot_mat, extrinsic_or_intrinsic, order)
        expected = gs.array([[0., angle, 0.]])

        self.assertAllClose(result, expected)

        rot_mat = gs.array([[[cos_angle, - sin_angle, 0.],
                             [sin_angle, cos_angle, 0.],
                             [0., 0., 1.]]])
        result = group.tait_bryan_angles_from_matrix(
            rot_mat, extrinsic_or_intrinsic, order)
        expected = gs.array([[0., 0., angle]])

        self.assertAllClose(result, expected)

        angle_bis = gs.array(gs.pi / 7.)
        cos_angle_bis = gs.cos(angle_bis)
        sin_angle_bis = gs.sin(angle_bis)

        matrix = gs.array([[[cos_angle_bis, 0., sin_angle_bis],
                            [sin_angle * sin_angle_bis,
                             cos_angle,
                             - sin_angle * cos_angle_bis],
                            [- cos_angle * sin_angle_bis,
                             sin_angle,
                             cos_angle * cos_angle_bis]]])

        result = group.tait_bryan_angles_from_matrix(
            matrix,
            extrinsic_or_intrinsic=extrinsic_or_intrinsic,
            order=order)
        expected = gs.array([[angle, angle_bis, 0.]])

        matrix = gs.array([[[cos_angle_bis, - sin_angle_bis, 0.],
                            [cos_angle * sin_angle_bis,
                             cos_angle * cos_angle_bis,
                             - sin_angle],
                            [sin_angle * sin_angle_bis,
                             sin_angle * cos_angle_bis,
                             cos_angle]]])

        result = group.tait_bryan_angles_from_matrix(
            matrix,
            extrinsic_or_intrinsic=extrinsic_or_intrinsic,
            order=order)
        expected = gs.array([[angle, 0., angle_bis]])

        matrix = gs.array([[[cos_angle * cos_angle_bis,
                             - cos_angle * sin_angle_bis,
                             sin_angle],
                            [sin_angle_bis, cos_angle_bis, 0.],
                            [- sin_angle * cos_angle_bis,
                             sin_angle * sin_angle_bis,
                             cos_angle]]])

        result = group.tait_bryan_angles_from_matrix(
            matrix,
            extrinsic_or_intrinsic=extrinsic_or_intrinsic,
            order=order)
        expected = gs.array([[0., angle, angle_bis]])

        self.assertAllClose(result, expected)

    def test_tait_bryan_angles_from_matrix_intrinsic_xyz(self):
        n = 3
        group = self.so[n]
        extrinsic_or_intrinsic = 'intrinsic'
        order = 'xyz'

        matrix = gs.eye(n)
        result = group.tait_bryan_angles_from_matrix(
            matrix, extrinsic_or_intrinsic, order)
        expected = gs.array([[0., 0., 0.]])

        self.assertAllClose(result, expected)

        angle = gs.array(gs.pi / 6.)
        cos_angle = gs.cos(angle)
        sin_angle = gs.sin(angle)

        rot_mat = gs.array([[[1., 0., 0.],
                             [0., cos_angle, - sin_angle],
                             [0., sin_angle, cos_angle]]])
        result = group.tait_bryan_angles_from_matrix(
            rot_mat, extrinsic_or_intrinsic, order)
        expected = gs.array([[0., 0., angle]])

        self.assertAllClose(result, expected)

        rot_mat = gs.array([[[cos_angle, 0., sin_angle],
                             [0., 1., 0.],
                             [- sin_angle, 0., cos_angle]]])
        result = group.tait_bryan_angles_from_matrix(
            rot_mat, extrinsic_or_intrinsic, order)
        expected = gs.array([[0., angle, 0.]])

        self.assertAllClose(result, expected)

        rot_mat = gs.array([[[cos_angle, - sin_angle, 0.],
                             [sin_angle, cos_angle, 0.],
                             [0., 0., 1.]]])
        result = group.tait_bryan_angles_from_matrix(
            rot_mat, extrinsic_or_intrinsic, order)
        expected = gs.array([[angle, 0., 0.]])

        self.assertAllClose(result, expected)

    def test_tait_bryan_angles_from_matrix_intrinsic_zyx(self):
        n = 3
        group = self.so[n]
        extrinsic_or_intrinsic = 'intrinsic'
        order = 'zyx'

        rot_mat = gs.eye(n)
        result = group.tait_bryan_angles_from_matrix(
            rot_mat, extrinsic_or_intrinsic, order)
        expected = gs.array([[0., 0., 0.]])

        self.assertAllClose(result, expected)

        angle = gs.array(gs.pi / 6.)
        cos_angle = gs.cos(angle)
        sin_angle = gs.sin(angle)

        rot_mat = gs.array([[[1., 0., 0.],
                             [0., cos_angle, - sin_angle],
                             [0., sin_angle, cos_angle]]])
        result = group.tait_bryan_angles_from_matrix(
            rot_mat, extrinsic_or_intrinsic, order)
        expected = gs.array([[angle, 0., 0.]])

        self.assertAllClose(result, expected)

        rot_mat = gs.array([[[cos_angle, 0., sin_angle],
                             [0., 1., 0.],
                             [- sin_angle, 0., cos_angle]]])
        result = group.tait_bryan_angles_from_matrix(
            rot_mat, extrinsic_or_intrinsic, order)
        expected = gs.array([[0., angle, 0.]])

        self.assertAllClose(result, expected)

        rot_mat = gs.array([[[cos_angle, - sin_angle, 0.],
                             [sin_angle, cos_angle, 0.],
                             [0., 0., 1.]]])
        result = group.tait_bryan_angles_from_matrix(
            rot_mat, extrinsic_or_intrinsic, order)
        expected = gs.array([[0., 0., angle]])

        self.assertAllClose(result, expected)

    @geomstats.tests.np_and_pytorch_only
    def test_matrix_and_tait_bryan_angles_extrinsic_xyz(self):
        """
        This tests that the composition of
        rotation_vector_from_tait_bryan_angles
        and
        tait_bryan_angles_from_rotation_vector
        is the identity.
        """
        n = 3
        group = self.so[n]

        order = 'xyz'
        extrinsic_or_intrinsic = 'extrinsic'

        point = gs.pi / (6. * gs.sqrt(3.)) * gs.array([1., 1., 1.])
        matrix = group.matrix_from_rotation_vector(point)

        tait_bryan_angles = group.tait_bryan_angles_from_matrix(
            matrix,
            extrinsic_or_intrinsic=extrinsic_or_intrinsic,
            order=order)
        result = group.matrix_from_tait_bryan_angles(
            tait_bryan_angles,
            extrinsic_or_intrinsic=extrinsic_or_intrinsic,
            order=order)

        expected = matrix
        self.assertTrue(gs.allclose(result, expected),
                        ' for {} Tait-Bryan angles with order {}\n'
                        ' result = \n{};'
                        ' expected = \n{}.'.format(
                            extrinsic_or_intrinsic,
                            order,
                            result,
                            expected))

    @geomstats.tests.np_and_pytorch_only
    def test_matrix_and_tait_bryan_angles_extrinsic_zyx(self):
        """
        This tests that the composition of
        rotation_vector_from_tait_bryan_angles
        and
        tait_bryan_angles_from_rotation_vector
        is the identity.
        """
        n = 3
        group = self.so[n]

        order = 'zyx'
        extrinsic_or_intrinsic = 'extrinsic'

        angle = gs.array(gs.pi / 7.)
        cos_angle = gs.cos(angle)
        sin_angle = gs.sin(angle)

        rot_mat = gs.array([[[1., 0., 0.],
                             [0., cos_angle, - sin_angle],
                             [0., sin_angle, cos_angle]]])
        tait_bryan_angles = group.tait_bryan_angles_from_matrix(
            rot_mat,
            extrinsic_or_intrinsic=extrinsic_or_intrinsic,
            order=order)
        result = group.matrix_from_tait_bryan_angles(
            tait_bryan_angles,
            extrinsic_or_intrinsic=extrinsic_or_intrinsic,
            order=order)

        expected = rot_mat
        self.assertTrue(gs.allclose(result, expected),
                        ' result = {};'
                        ' expected = {}.'.format(
                            result,
                            expected))

        rot_mat = gs.array([[[cos_angle, 0., sin_angle],
                             [0., 1., 0.],
                             [- sin_angle, 0., cos_angle]]])
        tait_bryan_angles = group.tait_bryan_angles_from_matrix(
            rot_mat,
            extrinsic_or_intrinsic=extrinsic_or_intrinsic,
            order=order)
        result = group.matrix_from_tait_bryan_angles(
            tait_bryan_angles,
            extrinsic_or_intrinsic=extrinsic_or_intrinsic,
            order=order)

        expected = rot_mat

        self.assertTrue(gs.allclose(result, expected),
                        ' result = \n{};'
                        ' expected = \n{}.'.format(
                            result,
                            expected))

        rot_mat = gs.array([[[cos_angle, - sin_angle, 0.],
                             [sin_angle, cos_angle, 0.],
                             [0., 0., 1.]]])
        tait_bryan_angles = group.tait_bryan_angles_from_matrix(
            rot_mat,
            extrinsic_or_intrinsic=extrinsic_or_intrinsic,
            order=order)
        result = group.matrix_from_tait_bryan_angles(
            tait_bryan_angles,
            extrinsic_or_intrinsic=extrinsic_or_intrinsic,
            order=order)

        expected = rot_mat
        self.assertTrue(gs.allclose(result, expected),
                        ' result = \n{};'
                        ' expected = \n{}.'.format(
                            result,
                            expected))

        angle_bis = gs.array(gs.pi / 8.)
        cos_angle_bis = gs.cos(angle_bis)
        sin_angle_bis = gs.sin(angle_bis)

        rot_mat = gs.array([[[cos_angle_bis, 0., sin_angle_bis],
                             [sin_angle * sin_angle_bis,
                              cos_angle,
                              - sin_angle * cos_angle_bis],
                             [- cos_angle * sin_angle_bis,
                              sin_angle,
                              cos_angle * cos_angle_bis]]])
        # This matrix corresponds to tait-bryan angles (angle, angle_bis, 0.)

        tait_bryan_angles = group.tait_bryan_angles_from_matrix(
            rot_mat,
            extrinsic_or_intrinsic=extrinsic_or_intrinsic,
            order=order)
        result = group.matrix_from_tait_bryan_angles(
            tait_bryan_angles,
            extrinsic_or_intrinsic=extrinsic_or_intrinsic,
            order=order)

        expected = rot_mat
        self.assertTrue(gs.allclose(result, expected),
                        ' result = \n{};'
                        ' expected = \n{}.'.format(
                            result,
                            expected))

        point = gs.pi / (6. * gs.sqrt(3.)) * gs.array([0., 2., 1.])
        rot_mat = group.matrix_from_rotation_vector(point)

        tait_bryan_angles = group.tait_bryan_angles_from_matrix(
            rot_mat,
            extrinsic_or_intrinsic=extrinsic_or_intrinsic,
            order=order)
        result = group.matrix_from_tait_bryan_angles(
            tait_bryan_angles,
            extrinsic_or_intrinsic=extrinsic_or_intrinsic,
            order=order)

        expected = rot_mat
        self.assertTrue(gs.allclose(result, expected),
                        ' result = \n{};'
                        ' expected = \n{}.'.format(
                            result,
                            expected))

    @geomstats.tests.np_and_pytorch_only
    def test_tait_bryan_angles_and_matrix_extrinsic_xyz(self):
        """
        This tests that the composition of
        rotation_vector_from_tait_bryan_angles
        and
        tait_bryan_angles_from_rotation_vector
        is the identity.
        """
        n = 3
        group = self.so[n]

        order = 'xyz'
        extrinsic_or_intrinsic = 'extrinsic'

        tait_bryan_angles = gs.array([0., 0., 0.])
        matrix = group.matrix_from_tait_bryan_angles(
            tait_bryan_angles,
            extrinsic_or_intrinsic=extrinsic_or_intrinsic,
            order=order)
        result = group.tait_bryan_angles_from_matrix(
            matrix,
            extrinsic_or_intrinsic=extrinsic_or_intrinsic,
            order=order)

        expected = tait_bryan_angles

        self.assertTrue(gs.allclose(result, expected),
                        ' for tait-bryan angles = {}'
                        ' result = \n{};'
                        ' expected = \n{}.'.format(
                            tait_bryan_angles,
                            result,
                            expected))

        angle = gs.array(gs.pi / 6.)

        tait_bryan_angles = gs.array([angle, 0., 0.])
        matrix = group.matrix_from_tait_bryan_angles(
            tait_bryan_angles,
            extrinsic_or_intrinsic=extrinsic_or_intrinsic,
            order=order)
        result = group.tait_bryan_angles_from_matrix(
            matrix,
            extrinsic_or_intrinsic=extrinsic_or_intrinsic,
            order=order)

        expected = tait_bryan_angles

        self.assertTrue(gs.allclose(result, expected),
                        ' for tait-bryan angles = {}'
                        ' result = \n{};'
                        ' expected = \n{}.'.format(
                            tait_bryan_angles,
                            result,
                            expected))

        tait_bryan_angles = gs.array([0., angle, 0.])
        matrix = group.matrix_from_tait_bryan_angles(
            tait_bryan_angles,
            extrinsic_or_intrinsic=extrinsic_or_intrinsic,
            order=order)
        result = group.tait_bryan_angles_from_matrix(
            matrix,
            extrinsic_or_intrinsic=extrinsic_or_intrinsic,
            order=order)

        expected = tait_bryan_angles

        self.assertTrue(gs.allclose(result, expected),
                        ' for tait-bryan angles = {}'
                        ' result = \n{};'
                        ' expected = \n{}.'.format(
                            tait_bryan_angles,
                            result,
                            expected))

        tait_bryan_angles = gs.array([0., 0., angle])
        matrix = group.matrix_from_tait_bryan_angles(
            tait_bryan_angles,
            extrinsic_or_intrinsic=extrinsic_or_intrinsic,
            order=order)
        result = group.tait_bryan_angles_from_matrix(
            matrix,
            extrinsic_or_intrinsic=extrinsic_or_intrinsic,
            order=order)

        expected = tait_bryan_angles

        self.assertTrue(gs.allclose(result, expected),
                        ' for tait-bryan angles = {}'
                        ' result = \n{};'
                        ' expected = \n{}.'.format(
                            tait_bryan_angles,
                            result,
                            expected))

        tait_bryan_angles = gs.array([0.1, 0.7, 0.3])
        matrix = group.matrix_from_tait_bryan_angles(
            tait_bryan_angles,
            extrinsic_or_intrinsic=extrinsic_or_intrinsic,
            order=order)
        result = group.tait_bryan_angles_from_matrix(
            matrix,
            extrinsic_or_intrinsic=extrinsic_or_intrinsic,
            order=order)

        expected = tait_bryan_angles

        self.assertTrue(gs.allclose(result, expected),
                        ' for tait-bryan angles = {}'
                        ' result = \n{};'
                        ' expected = \n{}.'.format(
                            tait_bryan_angles,
                            result,
                            expected))

    @geomstats.tests.np_and_pytorch_only
    def test_tait_bryan_angles_and_matrix_extrinsic_zyx(self):
        """
        This tests that the composition of
        rotation_vector_from_tait_bryan_angles
        and
        tait_bryan_angles_from_rotation_vector
        is the identity.
        """
        n = 3
        group = self.so[n]

        order = 'zyx'
        extrinsic_or_intrinsic = 'extrinsic'

        tait_bryan_angles = gs.array([0., 0., 0.])
        matrix = group.matrix_from_tait_bryan_angles(
            tait_bryan_angles,
            extrinsic_or_intrinsic=extrinsic_or_intrinsic,
            order=order)
        result = group.tait_bryan_angles_from_matrix(
            matrix,
            extrinsic_or_intrinsic=extrinsic_or_intrinsic,
            order=order)

        expected = tait_bryan_angles

        self.assertTrue(gs.allclose(result, expected),
                        ' for tait-bryan angles = {}'
                        ' result = \n{};'
                        ' expected = \n{}.'.format(
                            tait_bryan_angles,
                            result,
                            expected))

        angle = gs.array(gs.pi / 6.)

        tait_bryan_angles = gs.array([angle, 0., 0.])
        matrix = group.matrix_from_tait_bryan_angles(
            tait_bryan_angles,
            extrinsic_or_intrinsic=extrinsic_or_intrinsic,
            order=order)
        result = group.tait_bryan_angles_from_matrix(
            matrix,
            extrinsic_or_intrinsic=extrinsic_or_intrinsic,
            order=order)

        expected = tait_bryan_angles

        self.assertTrue(gs.allclose(result, expected),
                        ' for tait-bryan angles = {}'
                        ' result = \n{};'
                        ' expected = \n{}.'.format(
                            tait_bryan_angles,
                            result,
                            expected))

        tait_bryan_angles = gs.array([0., angle, 0.])
        matrix = group.matrix_from_tait_bryan_angles(
            tait_bryan_angles,
            extrinsic_or_intrinsic=extrinsic_or_intrinsic,
            order=order)
        result = group.tait_bryan_angles_from_matrix(
            matrix,
            extrinsic_or_intrinsic=extrinsic_or_intrinsic,
            order=order)

        expected = tait_bryan_angles

        self.assertTrue(gs.allclose(result, expected),
                        ' for tait-bryan angles = {}'
                        ' result = \n{};'
                        ' expected = \n{}.'.format(
                            tait_bryan_angles,
                            result,
                            expected))

        tait_bryan_angles = gs.array([0., 0., angle])
        matrix = group.matrix_from_tait_bryan_angles(
            tait_bryan_angles,
            extrinsic_or_intrinsic=extrinsic_or_intrinsic,
            order=order)
        result = group.tait_bryan_angles_from_matrix(
            matrix,
            extrinsic_or_intrinsic=extrinsic_or_intrinsic,
            order=order)

        expected = tait_bryan_angles

        self.assertTrue(gs.allclose(result, expected),
                        ' for tait-bryan angles = {}'
                        ' result = \n{};'
                        ' expected = \n{}.'.format(
                            tait_bryan_angles,
                            result,
                            expected))

        tait_bryan_angles = gs.array([0.3, 0.3, 0.])
        matrix = group.matrix_from_tait_bryan_angles(
            tait_bryan_angles,
            extrinsic_or_intrinsic=extrinsic_or_intrinsic,
            order=order)
        result = group.tait_bryan_angles_from_matrix(
            matrix,
            extrinsic_or_intrinsic=extrinsic_or_intrinsic,
            order=order)

        expected = tait_bryan_angles

        self.assertTrue(gs.allclose(result, expected),
                        ' for tait-bryan angles = {}'
                        ' result = \n{};'
                        ' expected = \n{}.'.format(
                            tait_bryan_angles,
                            result,
                            expected))

    @geomstats.tests.np_and_pytorch_only
    def test_matrix_and_tait_bryan_angles_intrinsic_xyz(self):
        """
        This tests that the composition of
        rotation_vector_from_tait_bryan_angles
        and
        tait_bryan_angles_from_rotation_vector
        is the identity.
        """
        n = 3
        group = self.so[n]

        order = 'xyz'
        extrinsic_or_intrinsic = 'intrinsic'

        angle = gs.array(gs.pi / 6.)
        cos_angle = gs.cos(angle)
        sin_angle = gs.sin(angle)

        matrix = gs.array([[[1., 0., 0.],
                            [0., cos_angle, - sin_angle],
                            [0., sin_angle, cos_angle]]])
        tait_bryan_angles = group.tait_bryan_angles_from_matrix(
            matrix,
            extrinsic_or_intrinsic=extrinsic_or_intrinsic,
            order=order)
        result = group.matrix_from_tait_bryan_angles(
            tait_bryan_angles,
            extrinsic_or_intrinsic=extrinsic_or_intrinsic,
            order=order)

        matrix = gs.array([[[cos_angle, 0., sin_angle],
                            [0., 1., 0.],
                            [- sin_angle, 0., cos_angle]]])
        tait_bryan_angles = group.tait_bryan_angles_from_matrix(
            matrix,
            extrinsic_or_intrinsic=extrinsic_or_intrinsic,
            order=order)
        result = group.matrix_from_tait_bryan_angles(
            tait_bryan_angles,
            extrinsic_or_intrinsic=extrinsic_or_intrinsic,
            order=order)

        expected = matrix
        self.assertTrue(gs.allclose(result, expected),
                        ' for {} Tait-Bryan angles with order {}\n'
                        ' result = \n{};'
                        ' expected = \n{}.'.format(
                            extrinsic_or_intrinsic,
                            order,
                            result,
                            expected))

        expected = matrix
        self.assertTrue(gs.allclose(result, expected),
                        ' for {} Tait-Bryan angles with order {}\n'
                        ' result = \n{};'
                        ' expected = \n{}.'.format(
                            extrinsic_or_intrinsic,
                            order,
                            result,
                            expected))

        matrix = gs.array([[[cos_angle, - sin_angle, 0.],
                            [sin_angle, cos_angle, 0.],
                            [0., 0., 1.]]])
        tait_bryan_angles = group.tait_bryan_angles_from_matrix(
            matrix,
            extrinsic_or_intrinsic=extrinsic_or_intrinsic,
            order=order)
        result = group.matrix_from_tait_bryan_angles(
            tait_bryan_angles,
            extrinsic_or_intrinsic=extrinsic_or_intrinsic,
            order=order)

        expected = matrix
        self.assertTrue(gs.allclose(result, expected),
                        ' for {} Tait-Bryan angles with order {}\n'
                        ' result = \n{};'
                        ' expected = \n{}.'.format(
                            extrinsic_or_intrinsic,
                            order,
                            result,
                            expected))

        point = gs.pi / (6. * gs.sqrt(3.)) * gs.array([1., 1., 1.])
        matrix = group.matrix_from_rotation_vector(point)

        tait_bryan_angles = group.tait_bryan_angles_from_matrix(
            matrix,
            extrinsic_or_intrinsic=extrinsic_or_intrinsic,
            order=order)
        result = group.matrix_from_tait_bryan_angles(
            tait_bryan_angles,
            extrinsic_or_intrinsic=extrinsic_or_intrinsic,
            order=order)

        expected = matrix

        self.assertTrue(gs.allclose(result, expected),
                        ' for {} Tait-Bryan angles with order {}\n'
                        ' result = \n{};'
                        ' expected = \n{}.'.format(
                            extrinsic_or_intrinsic,
                            order,
                            result,
                            expected))

    @geomstats.tests.np_and_pytorch_only
    def test_matrix_and_tait_bryan_angles_intrinsic_zyx(self):
        """
        This tests that the composition of
        rotation_vector_from_tait_bryan_angles
        and
        tait_bryan_angles_from_rotation_vector
        is the identity.
        """
        n = 3
        group = self.so[n]

        order = 'zyx'
        extrinsic_or_intrinsic = 'intrinsic'

        point = gs.pi / (6. * gs.sqrt(3.)) * gs.array([1., 1., 1.])
        matrix = group.matrix_from_rotation_vector(point)

        tait_bryan_angles = group.tait_bryan_angles_from_matrix(
            matrix,
            extrinsic_or_intrinsic=extrinsic_or_intrinsic,
            order=order)
        result = group.matrix_from_tait_bryan_angles(
            tait_bryan_angles,
            extrinsic_or_intrinsic=extrinsic_or_intrinsic,
            order=order)

        expected = matrix
        self.assertTrue(gs.allclose(result, expected),
                        ' for {} Tait-Bryan angles with order {}\n'
                        ' result = \n{};'
                        ' expected = \n{}.'.format(
                            extrinsic_or_intrinsic,
                            order,
                            result,
                            expected))

    @geomstats.tests.np_and_pytorch_only
    def test_tait_bryan_angles_and_matrix_intrinsic_xyz(self):
        """
        This tests that the composition of
        rotation_vector_from_tait_bryan_angles
        and
        tait_bryan_angles_from_rotation_vector
        is the identity.
        """
        n = 3
        group = self.so[n]

        order = 'xyz'
        extrinsic_or_intrinsic = 'intrinsic'

        tait_bryan_angles = gs.array([0., 0., 0.])
        matrix = group.matrix_from_tait_bryan_angles(
            tait_bryan_angles,
            extrinsic_or_intrinsic=extrinsic_or_intrinsic,
            order=order)
        result = group.tait_bryan_angles_from_matrix(
            matrix,
            extrinsic_or_intrinsic=extrinsic_or_intrinsic,
            order=order)

        expected = tait_bryan_angles

        self.assertTrue(gs.allclose(result, expected),
                        ' for tait-bryan angles = {}'
                        ' result = \n{};'
                        ' expected = \n{}.'.format(
                            tait_bryan_angles,
                            result,
                            expected))

        angle = gs.array(gs.pi / 6.)

        tait_bryan_angles = gs.array([angle, 0., 0.])
        matrix = group.matrix_from_tait_bryan_angles(
            tait_bryan_angles,
            extrinsic_or_intrinsic=extrinsic_or_intrinsic,
            order=order)
        result = group.tait_bryan_angles_from_matrix(
            matrix,
            extrinsic_or_intrinsic=extrinsic_or_intrinsic,
            order=order)

        expected = tait_bryan_angles

        self.assertTrue(gs.allclose(result, expected),
                        ' for tait-bryan angles = {}'
                        ' result = \n{};'
                        ' expected = \n{}.'.format(
                            tait_bryan_angles,
                            result,
                            expected))

        tait_bryan_angles = gs.array([0., angle, 0.])
        matrix = group.matrix_from_tait_bryan_angles(
            tait_bryan_angles,
            extrinsic_or_intrinsic=extrinsic_or_intrinsic,
            order=order)
        result = group.tait_bryan_angles_from_matrix(
            matrix,
            extrinsic_or_intrinsic=extrinsic_or_intrinsic,
            order=order)

        expected = tait_bryan_angles

        self.assertTrue(gs.allclose(result, expected),
                        ' for tait-bryan angles = {}'
                        ' result = \n{};'
                        ' expected = \n{}.'.format(
                            tait_bryan_angles,
                            result,
                            expected))

        tait_bryan_angles = gs.array([0., 0., angle])
        matrix = group.matrix_from_tait_bryan_angles(
            tait_bryan_angles,
            extrinsic_or_intrinsic=extrinsic_or_intrinsic,
            order=order)
        result = group.tait_bryan_angles_from_matrix(
            matrix,
            extrinsic_or_intrinsic=extrinsic_or_intrinsic,
            order=order)

        expected = tait_bryan_angles

        self.assertTrue(gs.allclose(result, expected),
                        ' for tait-bryan angles = {}'
                        ' result = \n{};'
                        ' expected = \n{}.'.format(
                            tait_bryan_angles,
                            result,
                            expected))

        tait_bryan_angles = gs.array([0.1, 0.7, 0.3])
        matrix = group.matrix_from_tait_bryan_angles(
            tait_bryan_angles,
            extrinsic_or_intrinsic=extrinsic_or_intrinsic,
            order=order)
        result = group.tait_bryan_angles_from_matrix(
            matrix,
            extrinsic_or_intrinsic=extrinsic_or_intrinsic,
            order=order)

        expected = tait_bryan_angles

        self.assertTrue(gs.allclose(result, expected),
                        ' for tait-bryan angles = {}'
                        ' result = \n{};'
                        ' expected = \n{}.'.format(
                            tait_bryan_angles,
                            result,
                            expected))

    @geomstats.tests.np_and_pytorch_only
    def test_tait_bryan_angles_and_matrix_intrinsic_zyx(self):
        """
        This tests that the composition of
        rotation_vector_from_tait_bryan_angles
        and
        tait_bryan_angles_from_rotation_vector
        is the identity.
        """
        n = 3
        group = self.so[n]

        order = 'zyx'
        extrinsic_or_intrinsic = 'intrinsic'

        tait_bryan_angles = gs.array([0., 0., 0.])
        matrix = group.matrix_from_tait_bryan_angles(
            tait_bryan_angles,
            extrinsic_or_intrinsic=extrinsic_or_intrinsic,
            order=order)
        result = group.tait_bryan_angles_from_matrix(
            matrix,
            extrinsic_or_intrinsic=extrinsic_or_intrinsic,
            order=order)

        expected = tait_bryan_angles

        self.assertTrue(gs.allclose(result, expected),
                        ' for tait-bryan angles = {}'
                        ' result = \n{};'
                        ' expected = \n{}.'.format(
                            tait_bryan_angles,
                            result,
                            expected))

        angle = gs.array(gs.pi / 6.)

        tait_bryan_angles = gs.array([angle, 0., 0.])
        matrix = group.matrix_from_tait_bryan_angles(
            tait_bryan_angles,
            extrinsic_or_intrinsic=extrinsic_or_intrinsic,
            order=order)
        result = group.tait_bryan_angles_from_matrix(
            matrix,
            extrinsic_or_intrinsic=extrinsic_or_intrinsic,
            order=order)

        expected = tait_bryan_angles

        self.assertTrue(gs.allclose(result, expected),
                        ' for tait-bryan angles = {}'
                        ' result = \n{};'
                        ' expected = \n{}.'.format(
                            tait_bryan_angles,
                            result,
                            expected))

        tait_bryan_angles = gs.array([0., angle, 0.])
        matrix = group.matrix_from_tait_bryan_angles(
            tait_bryan_angles,
            extrinsic_or_intrinsic=extrinsic_or_intrinsic,
            order=order)
        result = group.tait_bryan_angles_from_matrix(
            matrix,
            extrinsic_or_intrinsic=extrinsic_or_intrinsic,
            order=order)

        expected = tait_bryan_angles

        self.assertTrue(gs.allclose(result, expected),
                        ' for tait-bryan angles = {}'
                        ' result = \n{};'
                        ' expected = \n{}.'.format(
                            tait_bryan_angles,
                            result,
                            expected))

        tait_bryan_angles = gs.array([0., 0., angle])
        matrix = group.matrix_from_tait_bryan_angles(
            tait_bryan_angles,
            extrinsic_or_intrinsic=extrinsic_or_intrinsic,
            order=order)
        result = group.tait_bryan_angles_from_matrix(
            matrix,
            extrinsic_or_intrinsic=extrinsic_or_intrinsic,
            order=order)

        expected = tait_bryan_angles

        self.assertTrue(gs.allclose(result, expected),
                        ' for tait-bryan angles = {}'
                        ' result = \n{};'
                        ' expected = \n{}.'.format(
                            tait_bryan_angles,
                            result,
                            expected))

        tait_bryan_angles = gs.array([0.1, 0.7, 0.3])
        matrix = group.matrix_from_tait_bryan_angles(
            tait_bryan_angles,
            extrinsic_or_intrinsic=extrinsic_or_intrinsic,
            order=order)
        result = group.tait_bryan_angles_from_matrix(
            matrix,
            extrinsic_or_intrinsic=extrinsic_or_intrinsic,
            order=order)

        expected = tait_bryan_angles

        self.assertTrue(gs.allclose(result, expected),
                        ' for tait-bryan angles = {}'
                        ' result = \n{};'
                        ' expected = \n{}.'.format(
                            tait_bryan_angles,
                            result,
                            expected))

    @geomstats.tests.np_and_pytorch_only
    def test_quaternion_from_tait_bryan_angles_intrinsic_xyz(self):
        n = 3
        group = self.so[n]

        tait_bryan_angles = gs.array([0., 0., 0.])
        result = group.quaternion_from_tait_bryan_angles_intrinsic_xyz(
            tait_bryan_angles)
        expected = gs.array([[1., 0., 0., 0.]])

        self.assertTrue(gs.allclose(result, expected),
                        ' result = {};'
                        ' expected = {}.'.format(
                            result,
                            expected))
        angle = gs.array(gs.pi / 6.)
        cos_half_angle = gs.cos(angle / 2.)
        sin_half_angle = gs.sin(angle / 2.)

        tait_bryan_angles = gs.array([angle, 0., 0.])
        result = group.quaternion_from_tait_bryan_angles_intrinsic_xyz(
            tait_bryan_angles)
        expected = gs.array([[cos_half_angle, 0., 0., sin_half_angle]])

        self.assertTrue(gs.allclose(result, expected),
                        ' result = \n{};'
                        ' expected = \n{}.'.format(
                            result,
                            expected))

        tait_bryan_angles = gs.array([0., angle, 0.])
        result = group.quaternion_from_tait_bryan_angles_intrinsic_xyz(
            tait_bryan_angles)
        expected = gs.array([[cos_half_angle, 0., sin_half_angle, 0.]])

        self.assertTrue(gs.allclose(result, expected),
                        ' result = \n{};'
                        ' expected = \n{}.'.format(
                            result,
                            expected))

        tait_bryan_angles = gs.array([0., 0., angle])
        result = group.quaternion_from_tait_bryan_angles_intrinsic_xyz(
            tait_bryan_angles)
        expected = gs.array([[cos_half_angle, sin_half_angle, 0., 0.]])

        self.assertTrue(gs.allclose(result, expected),
                        ' result = \n{};'
                        ' expected = \n{}.'.format(
                            result,
                            expected))

    @geomstats.tests.np_and_pytorch_only
    def test_quaternion_from_tait_bryan_angles_intrinsic_zyx(self):
        n = 3
        group = self.so[n]
        extrinsic_or_intrinsic = 'intrinsic'
        order = 'zyx'

        tait_bryan_angles = gs.array([0., 0., 0.])
        result = group.quaternion_from_tait_bryan_angles(
            tait_bryan_angles,
            extrinsic_or_intrinsic=extrinsic_or_intrinsic,
            order=order)
        expected = gs.array([[1., 0., 0., 0.]])

        self.assertTrue(gs.allclose(result, expected),
                        ' result = {};'
                        ' expected = {}.'.format(
                            result,
                            expected))
        angle = gs.array(gs.pi / 6.)
        cos_half_angle = gs.cos(angle / 2.)
        sin_half_angle = gs.sin(angle / 2.)

        tait_bryan_angles = gs.array([angle, 0., 0.])
        result = group.quaternion_from_tait_bryan_angles(
            tait_bryan_angles,
            extrinsic_or_intrinsic=extrinsic_or_intrinsic,
            order=order)
        expected = gs.array([[cos_half_angle, sin_half_angle, 0., 0.]])

        self.assertTrue(gs.allclose(result, expected),
                        ' result = \n{};'
                        ' expected = \n{}.'.format(
                            result,
                            expected))

        tait_bryan_angles = gs.array([0., angle, 0.])
        result = group.quaternion_from_tait_bryan_angles(
            tait_bryan_angles,
            extrinsic_or_intrinsic=extrinsic_or_intrinsic,
            order=order)
        expected = gs.array([[cos_half_angle, 0., sin_half_angle, 0.]])

        self.assertTrue(gs.allclose(result, expected),
                        ' result = \n{};'
                        ' expected = \n{}.'.format(
                            result,
                            expected))

        tait_bryan_angles = gs.array([0., 0., angle])
        result = group.quaternion_from_tait_bryan_angles(
            tait_bryan_angles,
            extrinsic_or_intrinsic=extrinsic_or_intrinsic,
            order=order)
        expected = gs.array([[cos_half_angle, 0., 0., sin_half_angle]])

        self.assertTrue(gs.allclose(result, expected),
                        ' result = \n{};'
                        ' expected = \n{}.'.format(
                            result,
                            expected))

    def test_tait_bryan_angles_from_quaternion_intrinsic_xyz(self):
        """
        This tests that the Tait-Bryan angles of the quaternion [1, 0, 0, 0],
        is [0, 0, 0] as expected.
        """
        n = 3
        group = self.so[n]

        order = 'xyz'
        extrinsic_or_intrinsic = 'intrinsic'

        quaternion = gs.array([1., 0., 0., 0.])
        result = group.tait_bryan_angles_from_quaternion(
            quaternion,
            extrinsic_or_intrinsic=extrinsic_or_intrinsic,
            order=order)
        expected = gs.array([[0., 0., 0.]])

        self.assertTrue(gs.allclose(result, expected),
                        ' result = {};'
                        ' expected = {}.'.format(
                            result,
                            expected))

        angle = gs.array(gs.pi / 6.)
        cos_half_angle = gs.cos(angle / 2.)
        sin_half_angle = gs.sin(angle / 2.)

        quaternion = gs.array([cos_half_angle, sin_half_angle, 0., 0.])
        result = group.tait_bryan_angles_from_quaternion(
            quaternion,
            extrinsic_or_intrinsic=extrinsic_or_intrinsic,
            order=order)
        expected = gs.array([[0., 0., angle]])

        self.assertTrue(gs.allclose(result, expected),
                        ' result = {};'
                        ' expected = {}.'.format(
                            result,
                            expected))

        quaternion = gs.array([cos_half_angle, 0., sin_half_angle, 0.])
        result = group.tait_bryan_angles_from_quaternion(
            quaternion,
            extrinsic_or_intrinsic=extrinsic_or_intrinsic,
            order=order)
        expected = gs.array([[0., angle, 0.]])

        self.assertTrue(gs.allclose(result, expected),
                        ' result = {};'
                        ' expected = {}.'.format(
                            result,
                            expected))

        quaternion = gs.array([cos_half_angle, 0., 0., sin_half_angle])
        result = group.tait_bryan_angles_from_quaternion(
            quaternion,
            extrinsic_or_intrinsic=extrinsic_or_intrinsic,
            order=order)
        expected = gs.array([[angle, 0., 0.]])

        self.assertTrue(gs.allclose(result, expected),
                        ' result = {};'
                        ' expected = {}.'.format(
                            result,
                            expected))

    def test_tait_bryan_angles_from_quaternion_intrinsic_zyx(self):
        """
        This tests that the Tait-Bryan angles of the quaternion [1, 0, 0, 0],
        is [0, 0, 0] as expected.
        """
        n = 3
        group = self.so[n]

        order = 'zyx'
        extrinsic_or_intrinsic = 'intrinsic'

        quaternion = gs.array([1., 0., 0., 0.])
        result = group.tait_bryan_angles_from_quaternion(
            quaternion,
            extrinsic_or_intrinsic=extrinsic_or_intrinsic,
            order=order)
        expected = gs.array([[0., 0., 0.]])

        self.assertTrue(gs.allclose(result, expected),
                        ' result = {};'
                        ' expected = {}.'.format(
                            result,
                            expected))

        angle = gs.array(gs.pi / 6.)
        cos_half_angle = gs.cos(angle / 2.)
        sin_half_angle = gs.sin(angle / 2.)

        quaternion = gs.array([cos_half_angle, sin_half_angle, 0., 0.])
        result = group.tait_bryan_angles_from_quaternion(
            quaternion,
            extrinsic_or_intrinsic=extrinsic_or_intrinsic,
            order=order)
        expected = gs.array([[angle, 0., 0.]])

        self.assertTrue(gs.allclose(result, expected),
                        ' result = {};'
                        ' expected = {}.'.format(
                            result,
                            expected))

        quaternion = gs.array([cos_half_angle, 0., sin_half_angle, 0.])
        result = group.tait_bryan_angles_from_quaternion(
            quaternion,
            extrinsic_or_intrinsic=extrinsic_or_intrinsic,
            order=order)
        expected = gs.array([[0., angle, 0.]])

        self.assertTrue(gs.allclose(result, expected),
                        ' result = {};'
                        ' expected = {}.'.format(
                            result,
                            expected))

        quaternion = gs.array([cos_half_angle, 0., 0., sin_half_angle])
        result = group.tait_bryan_angles_from_quaternion(
            quaternion,
            extrinsic_or_intrinsic=extrinsic_or_intrinsic,
            order=order)
        expected = gs.array([[0., 0., angle]])

        self.assertTrue(gs.allclose(result, expected),
                        ' result = {};'
                        ' expected = {}.'.format(
                            result,
                            expected))

    @geomstats.tests.np_and_pytorch_only
    def test_quaternion_from_tait_bryan_angles_extrinsic_xyz(self):
        """
        This tests that the quaternion computed from the
        Tait-Bryan angles[0, 0, 0] is [1, 0., 0., 0.] as expected.
        """
        n = 3
        group = self.so[n]

        order = 'xyz'
        extrinsic_or_intrinsic = 'extrinsic'

        tait_bryan_angles = gs.array([0., 0., 0.])
        result = group.quaternion_from_tait_bryan_angles(
            tait_bryan_angles,
            extrinsic_or_intrinsic=extrinsic_or_intrinsic,
            order=order)
        expected = gs.array([[1., 0., 0., 0.]])

        self.assertTrue(gs.allclose(result, expected),
                        ' for {} Tait-Bryan angles with order {}\n'
                        ' result = {};'
                        ' expected = {}.'.format(
                            extrinsic_or_intrinsic,
                            order,
                            result,
                            expected))

    @geomstats.tests.np_and_pytorch_only
    def test_quaternion_from_tait_bryan_angles_extrinsic_zyx(self):
        """
        This tests that the quaternion computed from the
        Tait-Bryan angles[0, 0, 0] is [1, 0., 0., 0.] as expected.
        """
        n = 3
        group = self.so[n]

        order = 'zyx'
        extrinsic_or_intrinsic = 'extrinsic'

        tait_bryan_angles = gs.array([0., 0., 0.])
        result = group.quaternion_from_tait_bryan_angles(
            tait_bryan_angles,
            extrinsic_or_intrinsic=extrinsic_or_intrinsic,
            order=order)
        expected = gs.array([[1., 0., 0., 0.]])

        self.assertTrue(gs.allclose(result, expected),
                        ' for {} Tait-Bryan angles with order {}\n'
                        ' result = {};'
                        ' expected = {}.'.format(
                            extrinsic_or_intrinsic,
                            order,
                            result,
                            expected))

    def test_tait_bryan_angles_from_quaternion_extrinsic_xyz(self):
        """
        This tests that the Tait-Bryan angles of the quaternion [1, 0, 0, 0],
        is [0, 0, 0] as expected.
        """
        n = 3
        group = self.so[n]

        order = 'xyz'
        extrinsic_or_intrinsic = 'extrinsic'

        quaternion = gs.array([1., 0., 0., 0.])
        result = group.tait_bryan_angles_from_quaternion(
            quaternion, extrinsic_or_intrinsic='intrinsic', order='zyx')
        expected = gs.array([[0., 0., 0.]])

        self.assertTrue(gs.allclose(result, expected),
                        ' for {} Tait-Bryan angles with order {}\n'
                        ' result = {};'
                        ' expected = {}.'.format(
                            extrinsic_or_intrinsic,
                            order,
                            result,
                            expected))

    def test_tait_bryan_angles_from_quaternion_extrinsic_zyx(self):
        """
        This tests that the Tait-Bryan angles of the quaternion [1, 0, 0, 0],
        is [0, 0, 0] as expected.
        """
        n = 3
        group = self.so[n]

        order = 'zyx'
        extrinsic_or_intrinsic = 'extrinsic'

        quaternion = gs.array([1., 0., 0., 0.])
        result = group.tait_bryan_angles_from_quaternion(
            quaternion, extrinsic_or_intrinsic='intrinsic', order='zyx')
        expected = gs.array([[0., 0., 0.]])

        self.assertTrue(gs.allclose(result, expected),
                        ' for {} Tait-Bryan angles with order {}\n'
                        ' result = {};'
                        ' expected = {}.'.format(
                            extrinsic_or_intrinsic,
                            order,
                            result,
                            expected))

        angle = gs.array(gs.pi / 6.)
        cos_half_angle = gs.cos(angle / 2.)
        sin_half_angle = gs.sin(angle / 2.)

        quaternion = gs.array([cos_half_angle, sin_half_angle, 0., 0.])
        result = group.tait_bryan_angles_from_quaternion(
            quaternion,
            extrinsic_or_intrinsic=extrinsic_or_intrinsic,
            order=order)
        expected = gs.array([[angle, 0., 0.]])

        self.assertTrue(gs.allclose(result, expected),
                        ' result = {};'
                        ' expected = {}.'.format(
                            result,
                            expected))

        quaternion = gs.array([cos_half_angle, 0., sin_half_angle, 0.])
        result = group.tait_bryan_angles_from_quaternion(
            quaternion,
            extrinsic_or_intrinsic=extrinsic_or_intrinsic,
            order=order)
        expected = gs.array([[0., angle, 0.]])

        self.assertTrue(gs.allclose(result, expected),
                        ' result = {};'
                        ' expected = {}.'.format(
                            result,
                            expected))

        quaternion = gs.array([cos_half_angle, 0., 0., sin_half_angle])
        result = group.tait_bryan_angles_from_quaternion(
            quaternion,
            extrinsic_or_intrinsic=extrinsic_or_intrinsic,
            order=order)
        expected = gs.array([[0., 0., angle]])

        self.assertTrue(gs.allclose(result, expected),
                        ' result = {};'
                        ' expected = {}.'.format(
                            result,
                            expected))

    @geomstats.tests.np_and_pytorch_only
    def test_quaternion_and_tait_bryan_angles_extrinsic_xyz(self):
        """
        This tests that the composition of
        rotation_vector_from_tait_bryan_angles
        and
        tait_bryan_angles_from_rotation_vector
        is the identity.
        """
        n = 3
        group = self.so[n]

        order = 'xyz'
        extrinsic_or_intrinsic = 'extrinsic'

        for angle_type in self.elements[n]:
            point = self.elements[n][angle_type]
            if angle_type in self.angles_close_to_pi[n]:
                continue

            quaternion = group.quaternion_from_rotation_vector(point)

            tait_bryan_angles = group.tait_bryan_angles_from_quaternion(
                quaternion,
                extrinsic_or_intrinsic=extrinsic_or_intrinsic,
                order=order)
            result = group.quaternion_from_tait_bryan_angles(
                tait_bryan_angles,
                extrinsic_or_intrinsic=extrinsic_or_intrinsic,
                order=order)

            expected = quaternion

            self.assertTrue(gs.allclose(result, expected, atol=1e-5),
                            ' for {} Tait-Bryan angles with order {}\n'
                            'for point {}:\n'
                            ' result = {};'
                            ' expected = {}.'.format(
                                extrinsic_or_intrinsic,
                                order,
                                angle_type,
                                result,
                                expected))

        point = gs.pi / (6. * gs.sqrt(3.)) * gs.array([1., 1., 1.])
        quaternion = group.quaternion_from_rotation_vector(point)

        tait_bryan_angles = group.tait_bryan_angles_from_quaternion(
            quaternion,
            extrinsic_or_intrinsic=extrinsic_or_intrinsic,
            order=order)
        result = group.quaternion_from_tait_bryan_angles(
            tait_bryan_angles,
            extrinsic_or_intrinsic=extrinsic_or_intrinsic,
            order=order)

        expected = quaternion

        self.assertTrue(gs.allclose(result, expected),
                        ' for {} Tait-Bryan angles with order {}\n'
                        'for point {}:\n'
                        ' result = {};'
                        ' expected = {}.'.format(
                            extrinsic_or_intrinsic,
                            order,
                            angle_type,
                            result,
                            expected))

    @geomstats.tests.np_and_pytorch_only
    def test_quaternion_and_tait_bryan_angles_intrinsic_xyz(self):
        """
        This tests that the composition of
        rotation_vector_from_tait_bryan_angles
        and
        tait_bryan_angles_from_rotation_vector
        is the identity.
        """
        n = 3
        group = self.so[n]

        order = 'xyz'
        extrinsic_or_intrinsic = 'intrinsic'

        for angle_type in self.elements[n]:
            point = self.elements[n][angle_type]
            if angle_type in self.angles_close_to_pi[n]:
                continue

            quaternion = group.quaternion_from_rotation_vector(point)

            tait_bryan_angles = group.tait_bryan_angles_from_quaternion(
                quaternion,
                extrinsic_or_intrinsic=extrinsic_or_intrinsic,
                order=order)
            result = group.quaternion_from_tait_bryan_angles(
                tait_bryan_angles,
                extrinsic_or_intrinsic=extrinsic_or_intrinsic,
                order=order)

            expected = quaternion

            self.assertTrue(gs.allclose(result, expected, atol=1e-5),
                            ' for {} Tait-Bryan angles with order {}\n'
                            'for point {}:\n'
                            ' result = {};'
                            ' expected = {}.'.format(
                                extrinsic_or_intrinsic,
                                order,
                                angle_type,
                                result,
                                expected))

        point = gs.pi / (6 * gs.sqrt(3.)) * gs.array([1., 1., 1.])
        quaternion = group.quaternion_from_rotation_vector(point)

        tait_bryan_angles = group.tait_bryan_angles_from_quaternion(
            quaternion,
            extrinsic_or_intrinsic=extrinsic_or_intrinsic,
            order=order)
        result = group.quaternion_from_tait_bryan_angles(
            tait_bryan_angles,
            extrinsic_or_intrinsic=extrinsic_or_intrinsic,
            order=order)

        expected = quaternion

        self.assertTrue(gs.allclose(result, expected),
                        ' for {} Tait-Bryan angles with order {}\n'
                        'for point {}:\n'
                        ' result = {};'
                        ' expected = {}.'.format(
                            extrinsic_or_intrinsic,
                            order,
                            angle_type,
                            result,
                            expected))

    @geomstats.tests.np_and_pytorch_only
    def test_tait_bryan_angles_and_quaternion_intrinsic_xyz(self):
        n = 3
        group = self.so[n]

        order = 'xyz'
        extrinsic_or_intrinsic = 'intrinsic'

        tait_bryan_angles = gs.array([0., 0., 0.])
        quaternion = group.quaternion_from_tait_bryan_angles(
            tait_bryan_angles,
            extrinsic_or_intrinsic=extrinsic_or_intrinsic,
            order=order)
        result = group.tait_bryan_angles_from_quaternion(
            quaternion,
            extrinsic_or_intrinsic=extrinsic_or_intrinsic,
            order=order)

        expected = tait_bryan_angles

        self.assertTrue(gs.allclose(result, expected),
                        ' for tait-bryan angles = {}'
                        ' result = \n{};'
                        ' expected = \n{}.'.format(
                            tait_bryan_angles,
                            result,
                            expected))

        angle = gs.array(gs.pi / 6.)

        tait_bryan_angles = gs.array([angle, 0., 0.])
        quaternion = group.quaternion_from_tait_bryan_angles(
            tait_bryan_angles,
            extrinsic_or_intrinsic=extrinsic_or_intrinsic,
            order=order)
        result = group.tait_bryan_angles_from_quaternion(
            quaternion,
            extrinsic_or_intrinsic=extrinsic_or_intrinsic,
            order=order)

        expected = tait_bryan_angles

        self.assertTrue(gs.allclose(result, expected),
                        ' for tait-bryan angles = {}'
                        ' result = \n{};'
                        ' expected = \n{}.'.format(
                            tait_bryan_angles,
                            result,
                            expected))

        tait_bryan_angles = gs.array([0., angle, 0.])
        quaternion = group.quaternion_from_tait_bryan_angles(
            tait_bryan_angles,
            extrinsic_or_intrinsic=extrinsic_or_intrinsic,
            order=order)
        result = group.tait_bryan_angles_from_quaternion(
            quaternion,
            extrinsic_or_intrinsic=extrinsic_or_intrinsic,
            order=order)

        expected = tait_bryan_angles

        self.assertTrue(gs.allclose(result, expected),
                        ' for tait-bryan angles = {}'
                        ' result = \n{};'
                        ' expected = \n{}.'.format(
                            tait_bryan_angles,
                            result,
                            expected))

        tait_bryan_angles = gs.array([0., 0., angle])
        quaternion = group.quaternion_from_tait_bryan_angles(
            tait_bryan_angles,
            extrinsic_or_intrinsic=extrinsic_or_intrinsic,
            order=order)
        result = group.tait_bryan_angles_from_quaternion(
            quaternion,
            extrinsic_or_intrinsic=extrinsic_or_intrinsic,
            order=order)

        expected = tait_bryan_angles

        self.assertTrue(gs.allclose(result, expected),
                        ' for tait-bryan angles = {}'
                        ' result = \n{};'
                        ' expected = \n{}.'.format(
                            tait_bryan_angles,
                            result,
                            expected))

        tait_bryan_angles = gs.array([0.1, 0.7, 0.3])
        quaternion = group.quaternion_from_tait_bryan_angles(
            tait_bryan_angles,
            extrinsic_or_intrinsic=extrinsic_or_intrinsic,
            order=order)
        result = group.tait_bryan_angles_from_quaternion(
            quaternion,
            extrinsic_or_intrinsic=extrinsic_or_intrinsic,
            order=order)

        expected = tait_bryan_angles

        self.assertTrue(gs.allclose(result, expected),
                        ' for tait-bryan angles = {}'
                        ' result = \n{};'
                        ' expected = \n{}.'.format(
                            tait_bryan_angles,
                            result,
                            expected))

    @geomstats.tests.np_and_pytorch_only
    def test_rotation_vector_and_tait_bryan_angles_xyz(self):
        """
        This tests that the composition of
        rotation_vector_from_tait_bryan_angles
        and
        tait_bryan_angles_from_rotation_vector
        is the identity.
        """
        n = 3
        group = self.so[n]

        order = 'xyz'

        for extrinsic_or_intrinsic in ('extrinsic', 'intrinsic'):
            for angle_type in self.elements[n]:
                point = self.elements[n][angle_type]
                if angle_type in self.angles_close_to_pi[n]:
                    continue

                tait_bryan = group.tait_bryan_angles_from_rotation_vector(
                    point,
                    extrinsic_or_intrinsic=extrinsic_or_intrinsic,
                    order=order)
                result = group.rotation_vector_from_tait_bryan_angles(
                    tait_bryan,
                    extrinsic_or_intrinsic=extrinsic_or_intrinsic,
                    order=order)

                expected = group.regularize(point)

                self.assertTrue(gs.allclose(result, expected, atol=1e-5),
                                ' for {} Tait-Bryan angles with order {}\n'
                                'for point {}:\n'
                                ' result = {};'
                                ' expected = {}.'.format(
                                    extrinsic_or_intrinsic,
                                    order,
                                    angle_type,
                                    result,
                                    expected))

    @geomstats.tests.np_and_pytorch_only
    def test_quaternion_and_tait_bryan_angles_extrinsic_zyx(self):
        """
        This tests that the composition of
        rotation_vector_from_tait_bryan_angles
        and
        tait_bryan_angles_from_rotation_vector
        is the identity.
        """
        n = 3
        group = self.so[n]

        order = 'zyx'
        extrinsic_or_intrinsic = 'extrinsic'

        for angle_type in self.elements[n]:
            point = self.elements[n][angle_type]
            if angle_type in self.angles_close_to_pi[n]:
                continue

            quaternion = group.quaternion_from_rotation_vector(point)

            tait_bryan_angles = group.tait_bryan_angles_from_quaternion(
                quaternion,
                extrinsic_or_intrinsic=extrinsic_or_intrinsic,
                order=order)
            result = group.quaternion_from_tait_bryan_angles(
                tait_bryan_angles,
                extrinsic_or_intrinsic=extrinsic_or_intrinsic,
                order=order)

            expected = quaternion

            self.assertTrue(gs.allclose(result, expected, atol=1e-5),
                            ' for {} Tait-Bryan angles with order {}\n'
                            'for point {}:\n'
                            ' result = {};'
                            ' expected = {}.'.format(
                                extrinsic_or_intrinsic,
                                order,
                                angle_type,
                                result,
                                expected))

    @geomstats.tests.np_and_pytorch_only
    def test_quaternion_and_tait_bryan_angles_intrinsic_zyx(self):
        """
        This tests that the composition of
        rotation_vector_from_tait_bryan_angles
        and
        tait_bryan_angles_from_rotation_vector
        is the identity.
        """
        n = 3
        group = self.so[n]

        order = 'zyx'
        extrinsic_or_intrinsic = 'intrinsic'

        for angle_type in self.elements[n]:
            point = self.elements[n][angle_type]
            if angle_type in self.angles_close_to_pi[n]:
                continue

            quaternion = group.quaternion_from_rotation_vector(point)

            tait_bryan_angles = group.tait_bryan_angles_from_quaternion(
                quaternion,
                extrinsic_or_intrinsic=extrinsic_or_intrinsic,
                order=order)
            result = group.quaternion_from_tait_bryan_angles(
                tait_bryan_angles,
                extrinsic_or_intrinsic=extrinsic_or_intrinsic,
                order=order)

            expected = quaternion

            self.assertTrue(gs.allclose(result, expected, atol=1e-5),
                            ' for {} Tait-Bryan angles with order {}\n'
                            'for point {}:\n'
                            ' result = {};'
                            ' expected = {}.'.format(
                                extrinsic_or_intrinsic,
                                order,
                                angle_type,
                                result,
                                expected))

    @geomstats.tests.np_and_tf_only
    def test_rotation_vector_and_rotation_matrix_vectorization(self):
        for n in self.n_seq:
            group = self.so[n]

            if n == 3:
                rot_vecs = gs.array([
                    [0.3, 0.2, 0.2],
                    [0., -0.4, 0.8],
                    [1.2, 0., 0.],
                    [1.1, 1.1, 0.]])
            if n == 2:
                rot_vecs = gs.array([
                    [2.],
                    [1.3],
                    [0.8],
                    [0.03]])

            rot_mats = group.matrix_from_rotation_vector(rot_vecs)
            result = group.rotation_vector_from_matrix(rot_mats)

            expected = group.regularize(
                rot_vecs, point_type='vector')

            self.assertAllClose(result, expected)

    def test_rotation_vector_and_rotation_matrix_with_angles_close_to_pi(self):
        """
        This tests that the composition of
        rotation_vector_from_matrix
        and
        matrix_from_rotation_vector
        is the identity.
        """
        n = 3
        group = self.so[n]

        angle_types = self.angles_close_to_pi[3]
        for angle_type in angle_types:
            point = self.elements[3][angle_type]

            rot_mat = group.matrix_from_rotation_vector(point)
            result = group.rotation_vector_from_matrix(rot_mat)

            expected = group.regularize(point)
            inv_expected = - expected

            self.assertTrue(
                gs.allclose(result, expected)
                or gs.allclose(result, inv_expected))

    def test_quaternion_and_rotation_vector(self):
        for n in self.n_seq:
            group = self.so[n]
            if n == 3:
                for angle_type in self.elements[3]:
                    point = self.elements[3][angle_type]
                    if angle_type in self.angles_close_to_pi[3]:
                        continue

                    quaternion = group.quaternion_from_rotation_vector(point)
                    result = group.rotation_vector_from_quaternion(quaternion)

                    expected = group.regularize(point)

                    self.assertAllClose(result, expected)

            else:
                point = group.random_uniform()
                self.assertRaises(
                    ValueError,
                    lambda: group.quaternion_from_rotation_vector(point))
                fake_quaternion = gs.random.rand(1, n + 1)
                self.assertRaises(
                    ValueError,
                    lambda: group.rotation_vector_from_quaternion(
                        fake_quaternion))

    def test_quaternion_and_rotation_vector_with_angles_close_to_pi(self):
        n = 3
        group = self.so[n]

        angle_types = self.angles_close_to_pi[3]
        for angle_type in angle_types:
            point = self.elements[3][angle_type]

            quaternion = group.quaternion_from_rotation_vector(point)
            result = group.rotation_vector_from_quaternion(quaternion)

            expected = group.regularize(point)
            inv_expected = - expected

            self.assertTrue(
                gs.allclose(result, expected)
                or gs.allclose(result, inv_expected))

    def test_quaternion_and_rotation_vector_vectorization(self):
        n = 3
        group = self.so[n]

        rot_vecs = gs.array([
            [1.2, 0., 0.9],
            [0.4, -0.5, 0.2],
            [0., 0., 1.9],
            [0.4, -0.12, 0.222]])
        quaternions = group.quaternion_from_rotation_vector(rot_vecs)
        result = group.rotation_vector_from_quaternion(quaternions)

        expected = group.regularize(rot_vecs)
        self.assertAllClose(result, expected)

    def test_quaternion_and_matrix(self):
        for n in self.n_seq:
            group = self.so[n]

            if n == 3:
                for angle_type in self.elements[3]:
                    point = self.elements[3][angle_type]
                    if angle_type in self.angles_close_to_pi[3]:
                        continue

                    matrix = group.matrix_from_rotation_vector(point)

                    quaternion = group.quaternion_from_matrix(matrix)
                    result = group.matrix_from_quaternion(quaternion)

                    expected = matrix

                    self.assertAllClose(result, expected)

                angle = gs.array(gs.pi / 9.)
                cos_angle = gs.cos(angle)
                sin_angle = gs.sin(angle)

                angle_bis = gs.array(gs.pi / 7.)
                cos_angle_bis = gs.cos(angle_bis)
                sin_angle_bis = gs.sin(angle_bis)

                rot_mat = gs.array([[[cos_angle_bis, 0., sin_angle_bis],
                                     [sin_angle * sin_angle_bis,
                                      cos_angle,
                                      - sin_angle * cos_angle_bis],
                                     [- cos_angle * sin_angle_bis,
                                      sin_angle,
                                      cos_angle * cos_angle_bis]]])

                quaternion = group.quaternion_from_matrix(
                    rot_mat)
                result = group.matrix_from_quaternion(
                    quaternion)

                expected = rot_mat
                self.assertAllClose(result, expected)

                point = gs.pi / (6 * gs.sqrt(3.)) * gs.array([0., 2., 1.])
                rot_mat = group.matrix_from_rotation_vector(point)

                quaternion = group.quaternion_from_matrix(
                    rot_mat)
                result = group.matrix_from_quaternion(
                    quaternion)

                expected = rot_mat
                self.assertAllClose(result, expected)

            else:
                rot_vec = group.random_uniform(point_type='vector')

                rot_mat = group.matrix_from_rotation_vector(rot_vec)
                self.assertRaises(
                    ValueError,
                    lambda: group.quaternion_from_matrix(rot_mat))
                fake_quaternion = gs.random.rand(1, n + 1)
                self.assertRaises(
                    ValueError,
                    lambda: group.matrix_from_quaternion(
                        fake_quaternion))

    def test_quaternion_and_matrix_with_angles_close_to_pi(self):
        n = 3
        group = self.so[n]

        angle_types = self.angles_close_to_pi[3]
        for angle_type in angle_types:
            point = self.elements[3][angle_type]
            matrix = group.matrix_from_rotation_vector(point)

            quaternion = group.quaternion_from_matrix(matrix)
            result = group.matrix_from_quaternion(quaternion)

            expected = matrix
            inv_expected = gs.linalg.inv(matrix)

            self.assertTrue(
                gs.allclose(result, expected)
                or gs.allclose(result, inv_expected))

    @geomstats.tests.np_and_tf_only
    def test_quaternion_and_rotation_vector_and_matrix_vectorization(self):
        n = 3
        group = self.so[n]

        rot_vecs = gs.array([
            [0.2, 0., -0.3],
            [0.11, 0.11, 0.11],
            [-0.4, 0.2, 0.2],
            [0.66, -0.99, 0.]])
        rot_mats = group.matrix_from_rotation_vector(rot_vecs)

        quaternions = group.quaternion_from_matrix(rot_mats)
        result = group.matrix_from_quaternion(quaternions)

        expected = rot_mats
        self.assertAllClose(result, expected)

    def test_compose(self):
        for n in self.n_seq:
            group = self.so[n]
            if n == 3:
                for element_type in self.elements[3]:
                    point = self.elements[3][element_type]
                    # Composition by identity, on the right
                    # Expect the original transformation
                    result = group.compose(point, group.identity)
                    expected = group.regularize(point)
                    if element_type not in self.angles_close_to_pi[3]:
                        self.assertAllClose(result, expected)

                    else:
                        inv_expected = - expected
                        self.assertTrue(
                            gs.allclose(result, expected)
                            or gs.allclose(result, inv_expected))

                    # Composition by identity, on the left
                    # Expect the original transformation
                    result = group.compose(group.identity, point)
                    expected = group.regularize(point)

                    if element_type not in self.angles_close_to_pi[3]:
                        self.assertAllClose(result, expected)
                    else:
                        inv_expected = - expected
                        self.assertTrue(
                            gs.allclose(result, expected)
                            or gs.allclose(result, inv_expected))

            else:
                angle = gs.array(0.986)
                point = gs.array([
                    [gs.cos(angle), -gs.sin(angle)],
                    [gs.sin(angle), gs.cos(angle)]])

                result = group.compose(point, group.identity)
                expected = group.regularize(point)
                self.assertAllClose(result, expected)

                result = group.compose(group.identity, point)
                expected = group.regularize(point)
                self.assertAllClose(result, expected)

    def test_compose_and_inverse(self):
        for n in self.n_seq:
            group = self.so[n]

            if n == 3:
                for point in self.elements[3].values():
                    inv_point = group.inverse(point)
                    # Compose transformation by its inverse on the right
                    # Expect the group identity
                    result = group.compose(point, inv_point)
                    expected = helper.to_vector(group.identity)
                    self.assertAllClose(result, expected)

                    # Compose transformation by its inverse on the left
                    # Expect the group identity
                    result = group.compose(inv_point, point)
                    expected = helper.to_vector(group.identity)
                    self.assertAllClose(result, expected)
            else:
                angle = gs.array(0.986)
                point = gs.array([
                    [gs.cos(angle), -gs.sin(angle)],
                    [gs.sin(angle), gs.cos(angle)]])

                inv_point = group.inverse(point)
                # Compose transformation by its inverse on the right
                # Expect the group identity
                result = group.compose(point, inv_point)
                expected = helper.to_matrix(group.identity)
                self.assertAllClose(result, expected)

                # Compose transformation by its inverse on the left
                # Expect the group identity
                result = group.compose(inv_point, point)
                expected = helper.to_matrix(group.identity)
                self.assertAllClose(result, expected)

    @geomstats.tests.np_and_tf_only
    def test_compose_vectorization(self):
        for point_type in ('vector', 'matrix'):
            for n in self.n_seq:
                group = self.so[n]
                group.default_point_type = point_type

                n_samples = self.n_samples
                n_points_a = group.random_uniform(n_samples=n_samples)
                n_points_b = group.random_uniform(n_samples=n_samples)
                one_point = group.random_uniform(n_samples=1)

                result = group.compose(one_point, n_points_a)
                if point_type == 'vector':
                    self.assertAllClose(
                        gs.shape(result), (n_samples, group.dimension))
                if point_type == 'matrix':
                    self.assertAllClose(
                        gs.shape(result), (n_samples, n, n))

                result = group.compose(n_points_a, one_point)
                if point_type == 'vector':
                    self.assertAllClose(
                        gs.shape(result), (n_samples, group.dimension))
                if point_type == 'matrix':
                    self.assertAllClose(
                        gs.shape(result), (n_samples, n, n))

                result = group.compose(n_points_a, n_points_b)
                if point_type == 'vector':
                    self.assertAllClose(
                        gs.shape(result), (n_samples, group.dimension))
                if point_type == 'matrix':
                    self.assertAllClose(
                        gs.shape(result), (n_samples, n, n))

    def test_inverse_vectorization(self):
        for n in self.n_seq:
            group = self.so[n]

            n_samples = self.n_samples
            points = group.random_uniform(n_samples=n_samples)
            result = group.inverse(points)

            if n == 3:
                self.assertAllClose(
                    gs.shape(result), (n_samples, group.dimension))
            else:
                self.assertAllClose(
                    gs.shape(result), (n_samples, n, n))

    def test_left_jacobian_through_its_determinant(self):
        n = 3
        group = self.so[n]

        for angle_type in self.elements[3]:
            point = self.elements[3][angle_type]
            jacobian = group.jacobian_translation(point=point,
                                                  left_or_right='left')
            result = gs.linalg.det(jacobian)
            point = group.regularize(point)
            angle = gs.linalg.norm(point)
            if angle_type in ['with_angle_0',
                              'with_angle_close_0',
                              'with_angle_2pi',
                              'with_angle_close_2pi_high']:
                expected = 1. + angle ** 2 / 12. + angle ** 4 / 240.
            else:
                expected = angle ** 2 / (4 * gs.sin(angle / 2) ** 2)

            expected = gs.to_ndarray(expected, to_ndim=1)
            self.assertAllClose(result, expected)

    def test_left_jacobian_vectorization(self):
        n = 3
        group = self.so[n]

        n_samples = self.n_samples
        points = group.random_uniform(n_samples=n_samples)
        jacobians = group.jacobian_translation(point=points,
                                               left_or_right='left')
        self.assertAllClose(
            gs.shape(jacobians),
            (n_samples, group.dimension, group.dimension))

    def test_exp(self):
        """
        The Riemannian exp and log are inverse functions of each other.
        This test is the inverse of test_log's.
        """
        n = 3
        group = self.so[n]

        metric = self.metrics_all[3]['canonical']
        theta = gs.pi / 5.
        rot_vec_base_point = theta / gs.sqrt(3.) * gs.array([1., 1., 1.])
        # Note: the rotation vector for the reference point
        # needs to be regularized.

        # 1: Exponential of 0 gives the reference point
        rot_vec_1 = gs.array([0., 0., 0.])
        expected = helper.to_vector(rot_vec_base_point)

        result = metric.exp(base_point=rot_vec_base_point,
                            tangent_vec=rot_vec_1)
        self.assertAllClose(result, expected)

        # 2: General case - computed manually
        rot_vec_2 = gs.pi / 4 * gs.array([1., 0., 0.])
        phi = (gs.pi / 10) / (gs.tan(gs.array(gs.pi / 10)))
        skew = gs.array([[0., -1., 1.],
                         [1., 0., -1.],
                         [-1., 1., 0.]])
        jacobian = (phi * gs.eye(3)
                    + (1 - phi) / 3 * gs.ones([3, 3])
                    + gs.pi / (10 * gs.sqrt(3.)) * skew)
        inv_jacobian = gs.linalg.inv(jacobian)
        expected = group.compose(rot_vec_base_point,
                                 gs.dot(inv_jacobian, rot_vec_2))

        result = metric.exp(base_point=rot_vec_base_point,
                            tangent_vec=rot_vec_2)
        self.assertAllClose(result, expected)

    def test_exp_vectorization(self):
        n = 3
        group = self.so[n]

        n_samples = self.n_samples
        for metric_type in self.metrics[3]:
            metric = self.metrics[3][metric_type]

            one_tangent_vec = group.random_uniform(n_samples=1)
            one_base_point = group.random_uniform(n_samples=1)
            n_tangent_vec = group.random_uniform(n_samples=n_samples)
            n_base_point = group.random_uniform(n_samples=n_samples)

            # Test with the 1 base point, and n tangent vecs
            result = metric.exp(n_tangent_vec, one_base_point)
            self.assertAllClose(
                gs.shape(result), (n_samples, group.dimension))

            # Test with the several base point, and one tangent vec
            result = metric.exp(one_tangent_vec, n_base_point)
            self.assertAllClose(
                gs.shape(result), (n_samples, group.dimension))

            # Test with the same number n of base point and n tangent vec
            result = metric.exp(n_tangent_vec, n_base_point)
            self.assertAllClose(
                gs.shape(result), (n_samples, group.dimension))

    def test_log(self):
        """
        The Riemannian exp and log are inverse functions of each other.
        This test is the inverse of test_exp's.
        """
        n = 3
        group = self.so[n]

        metric = self.metrics_all[3]['canonical']
        theta = gs.pi / 5.
        rot_vec_base_point = theta / gs.sqrt(3.) * gs.array([1., 1., 1.])
        # Note: the rotation vector for the reference point
        # needs to be regularized.

        # The Logarithm of a point at itself gives 0.
        rot_vec_1 = rot_vec_base_point
        expected = gs.array([[0., 0., 0.]])
        result = metric.log(base_point=rot_vec_base_point,
                            point=rot_vec_1)
        self.assertAllClose(result, expected)

        # General case: this is the inverse test of test 1 for Riemannian exp
        expected = gs.pi / 4 * gs.array([1., 0., 0.])
        phi = (gs.pi / 10) / (gs.tan(gs.array(gs.pi / 10)))
        skew = gs.array([[0., -1., 1.],
                         [1., 0., -1.],
                         [-1., 1., 0.]])
        jacobian = (phi * gs.eye(3)
                    + (1 - phi) / 3 * gs.ones([3, 3])
                    + gs.pi / (10 * gs.sqrt(3.)) * skew)
        inv_jacobian = gs.linalg.inv(jacobian)
        aux = gs.dot(inv_jacobian, expected)
        rot_vec_2 = group.compose(rot_vec_base_point,
                                  aux)

        result = metric.log(base_point=rot_vec_base_point,
                            point=rot_vec_2)

        expected = helper.to_vector(expected)
        self.assertAllClose(result, expected)

    def test_log_vectorization(self):
        n = 3
        group = self.so[n]

        n_samples = self.n_samples
        for metric_type in self.metrics[3]:
            metric = self.metrics[3][metric_type]

            one_point = group.random_uniform(n_samples=1)
            one_base_point = group.random_uniform(n_samples=1)
            n_point = group.random_uniform(n_samples=n_samples)
            n_base_point = group.random_uniform(n_samples=n_samples)

            # Test with the 1 base point, and several different points
            result = metric.log(n_point, one_base_point)
            self.assertAllClose(
                gs.shape(result), (n_samples, group.dimension))

            # Test with the several base point, and 1 point
            result = metric.log(one_point, n_base_point)
            self.assertAllClose(
                gs.shape(result), (n_samples, group.dimension))

            # Test with the same number n of base point and point
            result = metric.log(n_point, n_base_point)
            self.assertAllClose(
                gs.shape(result), (n_samples, group.dimension))

    def test_exp_from_identity_vectorization(self):
        n = 3
        group = self.so[n]

        n_samples = self.n_samples
        metric = self.metrics_all[3]['canonical']

        tangent_vecs = group.random_uniform(n_samples=n_samples)
        result = metric.exp_from_identity(tangent_vecs)

        self.assertAllClose(
            gs.shape(result), (n_samples, group.dimension))

    def test_log_from_identity_vectorization(self):
        n = 3
        group = self.so[n]

        n_samples = self.n_samples
        metric = self.metrics_all[3]['canonical']

        points = group.random_uniform(n_samples=n_samples)
        result = metric.log_from_identity(points)

        self.assertAllClose(
            gs.shape(result), (n_samples, group.dimension))

    def test_exp_then_log_from_identity(self):
        """
        This tests that the composition of
        log and exp gives identity.
        """
        n = 3
        group = self.so[n]

        for metric_type in self.metrics[3]:
            for angle_type in self.elements[3]:
                if angle_type in self.angles_close_to_pi[3]:
                    continue

                metric = self.metrics[3][metric_type]
                tangent_vec = self.elements[3][angle_type]

                result = helper.exp_then_log_from_identity(metric, tangent_vec)

                reg_vec = group.regularize_tangent_vec_at_identity(
                    tangent_vec=tangent_vec, metric=metric)
                expected = reg_vec

                self.assertAllClose(result, expected)

    def test_exp_then_log_from_identity_with_angles_close_to_pi(self):
        """
        This tests that the composition of
        log and exp gives identity.
        """
        n = 3
        group = self.so[n]

        angle_types = self.angles_close_to_pi[3]

        for metric_type in self.metrics[3]:
            for angle_type in angle_types:

                metric = self.metrics[3][metric_type]
                tangent_vec = self.elements[3][angle_type]

                result = helper.exp_then_log_from_identity(metric, tangent_vec)

                expected = group.regularize_tangent_vec_at_identity(
                    tangent_vec=tangent_vec, metric=metric)
                inv_expected = - expected
                self.assertTrue(
                    gs.allclose(result, expected)
                    or gs.allclose(result, inv_expected))

    def test_log_then_exp_from_identity(self):
        """
        This tests that the composition of
        log and exp gives identity.
        """

        n = 3
        group = self.so[n]

        for metric_type in self.metrics[3]:
            for angle_type in self.elements[3]:
                if angle_type in self.angles_close_to_pi[3]:
                    continue

                metric = self.metrics[3][metric_type]
                point = self.elements[3][angle_type]

                result = helper.log_then_exp_from_identity(metric, point)
                expected = group.regularize(point)

                self.assertAllClose(result, expected)

    def test_log_then_exp_from_identity_with_angles_close_to_pi(self):
        """
        This tests that the composition of
        log and exp gives identity.
        """
        n = 3
        group = self.so[n]

        angle_types = self.angles_close_to_pi[3]

        for metric_type in self.metrics[3]:
            for angle_type in angle_types:

                metric = self.metrics[3][metric_type]
                point = self.elements[3][angle_type]

                result = helper.log_then_exp_from_identity(metric, point)
                expected = group.regularize(point)
                inv_expected = - expected

                self.assertTrue(
                    gs.allclose(result, expected)
                    or gs.allclose(result, inv_expected))

    def test_exp_then_log(self):
        """
        This tests that the composition of
        log and exp gives identity.
        """
        n = 3
        group = self.so[n]

        for metric_type in self.metrics[3]:
            for angle_type in self.elements[3]:
                if angle_type in self.angles_close_to_pi[3]:
                    continue
                for angle_type_base in self.elements[3]:

                    metric = self.metrics[3][metric_type]
                    tangent_vec = self.elements[3][angle_type]
                    base_point = self.elements[3][angle_type_base]

                    result = helper.exp_then_log(metric=metric,
                                                 tangent_vec=tangent_vec,
                                                 base_point=base_point)

                    reg_tangent_vec = group.regularize_tangent_vec(
                        tangent_vec=tangent_vec,
                        base_point=base_point,
                        metric=metric)
                    expected = reg_tangent_vec

                    self.assertAllClose(result, expected, atol=1e-4)

    def test_exp_then_log_with_angles_close_to_pi(self):
        """
        This tests that the composition of
        log and exp gives identity.
        """
        n = 3
        group = self.so[n]

        angle_types = self.angles_close_to_pi[3]
        for metric_type in self.metrics[3]:
            for angle_type in angle_types:
                for angle_type_base in self.elements[3]:
                    metric = self.metrics[3][metric_type]
                    tangent_vec = self.elements[3][angle_type]
                    base_point = self.elements[3][angle_type_base]

                    result = helper.exp_then_log(metric=metric,
                                                 tangent_vec=tangent_vec,
                                                 base_point=base_point)

                    reg_tangent_vec = group.regularize_tangent_vec(
                        tangent_vec=tangent_vec,
                        base_point=base_point,
                        metric=metric)
                    expected = reg_tangent_vec
                    inv_expected = - expected

                    self.assertTrue(
<<<<<<< HEAD
                        gs.allclose(result, expected, atol=5e-3)
                        or gs.allclose(result, inv_expected, atol=5e-3))
=======
                        gs.eval(gs.allclose(
                            result, expected, atol=5e-3))
                        or gs.eval(gs.allclose(
                            result, inv_expected, atol=5e-3)))
>>>>>>> 48d9d857

    def test_log_then_exp(self):
        """
        This tests that the composition of
        log and exp gives identity.
        """

        n = 3
        group = self.so[n]

        for metric_type in self.metrics[3]:
            for angle_type in self.elements[3]:
                if angle_type in self.angles_close_to_pi[3]:
                    continue
                for angle_type_base in self.elements[3]:
                    if angle_type_base in self.angles_close_to_pi[3]:
                        continue
                    metric = self.metrics[3][metric_type]
                    point = self.elements[3][angle_type]
                    base_point = self.elements[3][angle_type_base]

                    result = helper.log_then_exp(metric=metric,
                                                 base_point=base_point,
                                                 point=point)

                    expected = group.regularize(point)
                    inv_expected = - expected

                    self.assertTrue(
<<<<<<< HEAD
                        gs.allclose(result, expected, atol=1e-5)
                        or gs.allclose(result, inv_expected, atol=1e-5))
=======
                        gs.eval(gs.allclose(result, expected, atol=1e-5))
                        or gs.eval(
                            gs.allclose(result, inv_expected, atol=1e-5)))
>>>>>>> 48d9d857

    def test_log_then_exp_with_angles_close_to_pi(self):
        """
        This tests that the composition of
        log and exp gives identity.
        """
        n = 3
        group = self.so[n]

        angle_types = self.angles_close_to_pi[3]
        for metric_type in self.metrics[3]:
            for angle_type in angle_types:
                for angle_type_base in self.elements[3]:
                    metric = self.metrics[3][metric_type]
                    point = self.elements[3][angle_type]
                    base_point = self.elements[3][angle_type_base]

                    result = helper.log_then_exp(metric=metric,
                                                 base_point=base_point,
                                                 point=point)

                    expected = group.regularize(point)
                    inv_expected = - expected

                    self.assertTrue(
<<<<<<< HEAD
                        gs.allclose(result, expected, atol=5e-3)
                        or gs.allclose(result, inv_expected, atol=5e-3))
=======
                        gs.eval(gs.allclose(result, expected, atol=5e-3))
                        or gs.eval(gs.allclose(
                            result, inv_expected, atol=5e-3)))
>>>>>>> 48d9d857

    @geomstats.tests.np_and_pytorch_only
    def test_group_exp_from_identity_coincides_with_expm(self):
        """Test exponentials."""
        # FIXME: Problem in shapes
        for n in self.n_seq:
            group = self.so[n]
            dim = int(n * (n - 1) / 2)

            normal_rv = gs.random.normal(size=dim)
            tangent_sample = gs.zeros((n, n))
            tangent_sample[gs.triu_indices(n, k=1)] = normal_rv
            tangent_sample = tangent_sample - gs.transpose(tangent_sample)
            result = gs.linalg.expm(tangent_sample)
            expected = group.exp_from_identity(
                tangent_sample, point_type='matrix')
            expected = expected[0]

            self.assertAllClose(result, expected)

    @geomstats.tests.np_and_pytorch_only
    def test_group_exp_from_identity_coincides_with_expm_for_high_dims(self):
        for n in [4, 5, 6, 7, 8, 9, 10]:
            group = SpecialOrthogonal(n=n)
            dim = int(n * (n - 1) / 2)

            normal_rv = gs.random.normal(size=dim)
            tangent_sample = gs.zeros((n, n))
            tangent_sample[list(gs.triu_indices(n, k=1))] = normal_rv
            tangent_sample = tangent_sample - gs.transpose(tangent_sample)

            result = gs.reshape(
                group.exp_from_identity(
                    tangent_sample, point_type='matrix'), (n, n))

            expected = gs.linalg.expm(tangent_sample)

            self.assertAllClose(result, expected)

    def test_group_exp_from_identity_vectorization(self):
        n = 3
        group = self.so[n]

        n_samples = self.n_samples
        tangent_vecs = group.random_uniform(n_samples=n_samples)
        result = group.exp_from_identity(tangent_vecs)

        self.assertAllClose(
            gs.shape(result), (n_samples, group.dimension))

    def test_group_log_from_identity_vectorization(self):
        n = 3
        group = self.so[n]

        n_samples = self.n_samples
        points = group.random_uniform(n_samples=n_samples)
        result = group.log_from_identity(points)

        self.assertAllClose(
            gs.shape(result), (n_samples, group.dimension))

    def test_group_exp_vectorization(self):
        n = 3
        group = self.so[n]

        n_samples = self.n_samples
        # Test with the 1 base_point, and several different tangent_vecs
        tangent_vecs = group.random_uniform(n_samples=n_samples)
        base_point = group.random_uniform(n_samples=1)
        result = group.exp(tangent_vecs, base_point)

        self.assertAllClose(
            gs.shape(result), (n_samples, group.dimension))

        # Test with the same number of base_points and tangent_vecs
        tangent_vecs = group.random_uniform(n_samples=n_samples)
        base_points = group.random_uniform(n_samples=n_samples)
        result = group.exp(tangent_vecs, base_points)

        self.assertAllClose(
            gs.shape(result), (n_samples, group.dimension))

        # Test with the several base_points, and 1 tangent_vec
        tangent_vec = group.random_uniform(n_samples=1)
        base_points = group.random_uniform(n_samples=n_samples)
        result = group.exp(tangent_vec, base_points)

        self.assertAllClose(
            gs.shape(result), (n_samples, group.dimension))

    def test_group_log_vectorization(self):
        n = 3
        group = self.so[n]

        n_samples = self.n_samples
        # Test with the 1 base point, and several different points
        points = group.random_uniform(n_samples=n_samples)
        base_point = group.random_uniform(n_samples=1)
        result = group.log(points, base_point)

        self.assertAllClose(
            gs.shape(result), (n_samples, group.dimension))

        # Test with the same number of base points and points
        points = group.random_uniform(n_samples=n_samples)
        base_points = group.random_uniform(n_samples=n_samples)
        result = group.log(points, base_points)

        self.assertAllClose(
            gs.shape(result), (n_samples, group.dimension))

        # Test with the several base points, and 1 point
        point = group.random_uniform(n_samples=1)
        base_points = group.random_uniform(n_samples=n_samples)
        result = group.log(point, base_points)

        self.assertAllClose(
            gs.shape(result), (n_samples, group.dimension))

    def test_group_exp_then_log_from_identity(self):
        """
        Test that the group exponential
        and the group logarithm are inverse.
        Expect their composition to give the identity function.
        """
        n = 3
        group = self.so[n]

        for angle_type in self.elements[3]:
            if angle_type in self.angles_close_to_pi[3]:
                continue
            tangent_vec = self.elements[3][angle_type]
            result = helper.group_exp_then_log_from_identity(
                group=group, tangent_vec=tangent_vec)
            expected = group.regularize(tangent_vec)
            self.assertAllClose(result, expected)

    def test_group_exp_then_log_from_identity_with_angles_close_to_pi(self):
        """
        Test that the group exponential
        and the group logarithm are inverse.
        Expect their composition to give the identity function.
        """
        n = 3
        group = self.so[n]

        angle_types = self.angles_close_to_pi[3]
        for angle_type in angle_types:
            tangent_vec = self.elements[3][angle_type]
            result = helper.group_exp_then_log_from_identity(
                group=group,
                tangent_vec=tangent_vec)
            expected = group.regularize(tangent_vec)
            inv_expected = - expected

            self.assertTrue(
                gs.allclose(result, expected)
                or gs.allclose(result, inv_expected))

    def test_group_log_then_exp_from_identity(self):
        """
        Test that the group exponential
        and the group logarithm are inverse.
        Expect their composition to give the identity function.
        """
        n = 3
        group = self.so[n]

        for angle_type in self.elements[3]:
            point = self.elements[3][angle_type]
            result = helper.group_log_then_exp_from_identity(
                group=group,
                point=point)
            expected = group.regularize(point)
            self.assertAllClose(result, expected)

    def test_group_log_then_exp_from_identity_with_angles_close_to_pi(self):
        """
        Test that the group exponential
        and the group logarithm are inverse.
        Expect their composition to give the identity function.
        """
        n = 3
        group = self.so[n]

        angle_types = self.angles_close_to_pi[3]
        for angle_type in angle_types:
            point = self.elements[3][angle_type]
            result = helper.group_log_then_exp_from_identity(
                group=group,
                point=point)
            expected = group.regularize(point)
            inv_expected = - expected

            self.assertTrue(
                gs.allclose(result, expected)
                or gs.allclose(result, inv_expected))

    @geomstats.tests.np_and_tf_only
    def test_group_exp_then_log(self):
        """
        This tests that the composition of
        log and exp gives identity.

        """
        n = 3
        group = self.so[n]

        for angle_type in self.elements[3]:
            if angle_type in self.angles_close_to_pi[3]:
                continue
            for angle_type_base in self.elements[3]:
                tangent_vec = self.elements[3][angle_type]
                base_point = self.elements[3][angle_type_base]

                result = helper.group_exp_then_log(
                    group=group,
                    tangent_vec=tangent_vec,
                    base_point=base_point)

                # TODO(nina): Investigate what it means to regularize
                # the tangent vector when there is no metric.
                metric = group.left_canonical_metric
                expected = group.regularize_tangent_vec(
                    tangent_vec=tangent_vec,
                    base_point=base_point,
                    metric=metric)

                self.assertAllClose(result, expected, atol=1e-5)

    def test_group_exp_then_log_with_angles_close_to_pi(self):
        """
        This tests that the composition of
        log and exp gives identity.
        """
        n = 3
        group = self.so[n]

        angle_types = self.angles_close_to_pi[3]
        for angle_type in angle_types:
            for angle_type_base in self.elements[3]:
                tangent_vec = self.elements[3][angle_type]
                base_point = self.elements[3][angle_type_base]

                result = helper.group_exp_then_log(
                    group=group,
                    tangent_vec=tangent_vec,
                    base_point=base_point)

                # TODO(nina): Investigate what it means to regularize
                # the tangent vector when there is no metric.
                metric = group.left_canonical_metric
                reg_tangent_vec = group.regularize_tangent_vec(
                    tangent_vec=tangent_vec,
                    base_point=base_point,
                    metric=metric)
                expected = reg_tangent_vec
                inv_expected = - expected

                self.assertTrue(
<<<<<<< HEAD
                    gs.allclose(result, expected, atol=5e-3)
                    or gs.allclose(result, inv_expected, atol=5e-3))
=======
                    gs.eval(gs.allclose(result, expected, atol=5e-3))
                    or gs.eval(gs.allclose(result, inv_expected, atol=5e-3)))
>>>>>>> 48d9d857

    def test_group_log_then_exp(self):
        """
        This tests that the composition of
        log and exp gives identity.
        """

        n = 3
        group = self.so[n]

        for angle_type in self.elements[3]:
            if angle_type in self.angles_close_to_pi[3]:
                continue
            for angle_type_base in self.elements[3]:
                if angle_type_base in self.angles_close_to_pi[3]:
                    continue
                point = self.elements[3][angle_type]
                base_point = self.elements[3][angle_type_base]

                result = helper.group_log_then_exp(
                    group=group,
                    point=point,
                    base_point=base_point)
                expected = group.regularize(point)

                self.assertAllClose(result, expected, atol=ATOL)

    def test_group_log_then_exp_with_angles_close_to_pi(self):
        """
        This tests that the composition of
        log and exp gives identity.
        """
        n = 3
        group = self.so[n]

        angle_types = self.angles_close_to_pi[3]
        for angle_type in angle_types:
            for angle_type_base in self.elements[3]:
                point = self.elements[3][angle_type]
                base_point = self.elements[3][angle_type_base]

                result = helper.group_log_then_exp(
                    group=group,
                    point=point,
                    base_point=base_point)
                expected = group.regularize(point)
                inv_expected = - expected

                self.assertTrue(
                    gs.allclose(result, expected, atol=5e-3)
                    or gs.allclose(result, inv_expected, atol=5e-3))

    def test_group_exponential_barycenter(self):
        n = 3
        group = self.so[n]

<<<<<<< HEAD
=======
        rot_vec = group.random_uniform()
        points = gs.vstack([rot_vec, rot_vec])
        result = group.exponential_barycenter(
            points=points)
        expected = rot_vec
        self.assertAllClose(result, expected)

        rot_vec = group.random_uniform()
        points = gs.vstack([rot_vec, rot_vec])
        weights = gs.array([1., 2.])
        result = group.exponential_barycenter(
            points=points,
            weights=weights)
        expected = rot_vec
        self.assertAllClose(result, expected)

        points = gs.vstack([rot_vec, rot_vec])
        weights = gs.array([1., 2.])
        group_bar = group.exponential_barycenter(
            points=points, weights=weights)
        result = group.belongs(group_bar)
        expected = gs.array([[True]])

        self.assertTrue(result, expected)

>>>>>>> 48d9d857
    def test_squared_dist_is_symmetric(self):
        n = 3
        group = self.so[n]

        for metric in self.metrics[3].values():
            for angle_type_1 in self.elements[3]:
                for angle_type_2 in self.elements[3]:
                    point_1 = self.elements[3][angle_type_1]
                    point_2 = self.elements[3][angle_type_2]
                    point_1 = group.regularize(point_1)
                    point_2 = group.regularize(point_2)

                    sq_dist_1_2 = gs.mod(
                        metric.squared_dist(point_1, point_2) + 1e-4,
                        gs.pi**2)
                    sq_dist_2_1 = gs.mod(
                        metric.squared_dist(point_2, point_1) + 1e-4,
                        gs.pi**2)

                    self.assertAllClose(sq_dist_1_2, sq_dist_2_1, atol=1e-4)

    def test_squared_dist_is_less_than_squared_pi(self):
        """
        This test only concerns the canonical metric.
        For other metrics, the scaling factor can give
        distances above pi.
        """
        n = 3
        group = self.so[n]

        metric = self.metrics_all[3]['canonical']
        for angle_type_1 in self.elements[3]:
            for angle_type_2 in self.elements[3]:
                point_1 = self.elements[3][angle_type_1]
                point_2 = self.elements[3][angle_type_2]
                point_1 = group.regularize(point_1)
                point_2 = group.regularize(point_2)

                sq_dist = metric.squared_dist(point_1, point_2)
                diff = sq_dist - gs.pi ** 2
                self.assertTrue(diff <= 0 or abs(diff) < EPSILON,
                                'sq_dist = {}'.format(sq_dist))

    def test_squared_dist_vectorization(self):
        n = 3
        group = self.so[n]

        n_samples = self.n_samples
        for metric_type in self.metrics[3]:
            metric = self.metrics[3][metric_type]
            point_id = group.identity

            one_point_1 = group.random_uniform(n_samples=1)
            one_point_2 = group.random_uniform(n_samples=1)
            one_point_1 = group.regularize(one_point_1)
            one_point_2 = group.regularize(one_point_2)

            n_point_1 = group.random_uniform(n_samples=n_samples)
            n_point_2 = group.random_uniform(n_samples=n_samples)
            n_point_1 = group.regularize(n_point_1)
            n_point_2 = group.regularize(n_point_2)

            # Identity and n points 2
            result = metric.squared_dist(point_id, n_point_2)
            self.assertAllClose(gs.shape(result), (n_samples,))

            # n points 1 and identity
            result = metric.squared_dist(n_point_1, point_id)
            self.assertAllClose(gs.shape(result), (n_samples,))

            # one point 1 and n points 2
            result = metric.squared_dist(one_point_1, n_point_2)
            self.assertAllClose(gs.shape(result), (n_samples,))

            # n points 1 and one point 2
            result = metric.squared_dist(n_point_1, one_point_2)
            self.assertAllClose(gs.shape(result), (n_samples,))

            # n points 1 and n points 2
            result = metric.squared_dist(n_point_1, n_point_2)
            self.assertAllClose(gs.shape(result), (n_samples,))

    def test_dist_vectorization(self):
        n = 3
        group = self.so[n]

        n_samples = self.n_samples
        for metric_type in self.metrics[3]:
            metric = self.metrics[3][metric_type]
            point_id = group.identity

            one_point_1 = group.random_uniform(n_samples=1)
            one_point_2 = group.random_uniform(n_samples=1)
            one_point_1 = group.regularize(one_point_1)
            one_point_2 = group.regularize(one_point_2)

            n_point_1 = group.random_uniform(n_samples=n_samples)
            n_point_2 = group.random_uniform(n_samples=n_samples)
            n_point_1 = group.regularize(n_point_1)
            n_point_2 = group.regularize(n_point_2)

            # Identity and n points 2
            result = metric.dist(point_id, n_point_2)
            self.assertAllClose(gs.shape(result), (n_samples,))

            # n points 1 and identity
            result = metric.dist(n_point_1, point_id)
            self.assertAllClose(gs.shape(result), (n_samples,))

            # one point 1 and n points 2
            result = metric.dist(one_point_1, n_point_2)
            self.assertAllClose(gs.shape(result), (n_samples,))

            # n points 1 and one point 2
            result = metric.dist(n_point_1, one_point_2)
            self.assertAllClose(gs.shape(result), (n_samples,))

            # n points 1 and n points 2
            result = metric.dist(n_point_1, n_point_2)
            self.assertAllClose(gs.shape(result), (n_samples,))

    def test_geodesic_and_belongs(self):
        n = 3
        group = self.so[n]

        initial_point = group.random_uniform()
        initial_tangent_vec = gs.array([2., 0., -1.])
        metric = self.metrics_all[3]['canonical']
        geodesic = metric.geodesic(initial_point=initial_point,
                                   initial_tangent_vec=initial_tangent_vec)

        t = gs.linspace(start=0., stop=1., num=100)
        points = geodesic(t)
        result = gs.all(group.belongs(points))
        expected = True
        self.assertAllClose(result, expected)

    def test_geodesic_subsample(self):
        """Test geodesic."""
        # FIXME
        # n = 3
        # group = self.so[n]

        # initial_point = group.random_uniform()
        # initial_tangent_vec = gs.array([1., 1., 1.])
        # metric = self.metrics_all[n]['canonical']
        # geodesic = metric.geodesic(initial_point=initial_point,
        #                            initial_tangent_vec=initial_tangent_vec)
        # n_steps = 100
        # t = gs.linspace(start=0., stop=1., num=n_steps+1)
        # points = geodesic(t)

        # tangent_vec_step = initial_tangent_vec / n_steps
        # for i in range(n_steps+1):
        #     point_step = metric.exp(tangent_vec=i * tangent_vec_step,
        #                             base_point=initial_point)
        #     self.assertTrue(gs.allclose(point_step, points[i]))

    def test_lie_bracket_at_identity(self):
        dim = 3
        space = self.so[dim]
        base_point = gs.eye(dim)
        first_tan = gs.array([
            [0., -1., 0.],
            [1., 0., 0.],
            [0., 0., 0.]])
        second_tan = first_tan

        result = space.lie_bracket(first_tan, second_tan, base_point)
        expected = gs.zeros((1, dim, dim))

        self.assertAllClose(result, expected)

        first_tan = gs.array([
            [0., -1., 0.],
            [1., 0., 0.],
            [0., 0., 0.]])
        second_tan = gs.array([
            [0., 0., -1.],
            [0., 0., 0.],
            [1., 0., 0.]])

        result = space.lie_bracket(first_tan, second_tan, base_point)
        expected = gs.array([[
            [0., 0., 0.],
            [0., 0., -1.],
            [0., 1., 0.]]])

        self.assertAllClose(result, expected)

    def test_lie_bracket_vectorization(self):
        dim = 3
        space = self.so[dim]

        base_point = gs.array([gs.eye(dim), gs.eye(dim)])
        first_tan = gs.array([
            [[0., -1., 0.], [1., 0., 0.], [0., 0., 0.]],
            [[0., -1., 0.], [1., 0., 0.], [0., 0., 0.]],
        ])
        second_tan = gs.array([
            [[0., -1., 0.], [1., 0., 0.], [0., 0., 0.]],
            [[0., 0., -1.], [0., 0., 0.], [1., 0., 0.]]
        ])

        result = space.lie_bracket(first_tan, second_tan, base_point)
        expected = gs.array([
            gs.zeros((dim, dim)),
            gs.array([[0., 0., 0.], [0., 0., -1.], [0., 1., 0.]])
        ])

        self.assertAllClose(result, expected)

    def test_lie_bracket_at_non_identity(self):
        dim = 3
        space = self.so[dim]

        base_point = gs.array([
            [[-1., 0., 0.], [0., -1., 0.], [0., 0., 1.]]])
        first_tan = gs.matmul(
            base_point,
            gs.array([[0., -1., 0.], [1., 0., 0.], [0., 0., 0.]])
        )
        second_tan = gs.matmul(
            base_point,
            gs.array([[0., 0., -1.], [0., 0., 0.], [1., 0., 0.]])
        )

        result = space.lie_bracket(first_tan, second_tan, base_point)
        expected = gs.matmul(
            base_point,
            gs.array([[[0., 0., 0.], [0., 0., -1.], [0., 1., 0.]]]))

        self.assertAllClose(result, expected)<|MERGE_RESOLUTION|>--- conflicted
+++ resolved
@@ -3173,15 +3173,8 @@
                     inv_expected = - expected
 
                     self.assertTrue(
-<<<<<<< HEAD
                         gs.allclose(result, expected, atol=5e-3)
                         or gs.allclose(result, inv_expected, atol=5e-3))
-=======
-                        gs.eval(gs.allclose(
-                            result, expected, atol=5e-3))
-                        or gs.eval(gs.allclose(
-                            result, inv_expected, atol=5e-3)))
->>>>>>> 48d9d857
 
     def test_log_then_exp(self):
         """
@@ -3211,14 +3204,8 @@
                     inv_expected = - expected
 
                     self.assertTrue(
-<<<<<<< HEAD
                         gs.allclose(result, expected, atol=1e-5)
                         or gs.allclose(result, inv_expected, atol=1e-5))
-=======
-                        gs.eval(gs.allclose(result, expected, atol=1e-5))
-                        or gs.eval(
-                            gs.allclose(result, inv_expected, atol=1e-5)))
->>>>>>> 48d9d857
 
     def test_log_then_exp_with_angles_close_to_pi(self):
         """
@@ -3244,14 +3231,8 @@
                     inv_expected = - expected
 
                     self.assertTrue(
-<<<<<<< HEAD
                         gs.allclose(result, expected, atol=5e-3)
                         or gs.allclose(result, inv_expected, atol=5e-3))
-=======
-                        gs.eval(gs.allclose(result, expected, atol=5e-3))
-                        or gs.eval(gs.allclose(
-                            result, inv_expected, atol=5e-3)))
->>>>>>> 48d9d857
 
     @geomstats.tests.np_and_pytorch_only
     def test_group_exp_from_identity_coincides_with_expm(self):
@@ -3512,13 +3493,8 @@
                 inv_expected = - expected
 
                 self.assertTrue(
-<<<<<<< HEAD
                     gs.allclose(result, expected, atol=5e-3)
                     or gs.allclose(result, inv_expected, atol=5e-3))
-=======
-                    gs.eval(gs.allclose(result, expected, atol=5e-3))
-                    or gs.eval(gs.allclose(result, inv_expected, atol=5e-3)))
->>>>>>> 48d9d857
 
     def test_group_log_then_exp(self):
         """
@@ -3575,34 +3551,6 @@
         n = 3
         group = self.so[n]
 
-<<<<<<< HEAD
-=======
-        rot_vec = group.random_uniform()
-        points = gs.vstack([rot_vec, rot_vec])
-        result = group.exponential_barycenter(
-            points=points)
-        expected = rot_vec
-        self.assertAllClose(result, expected)
-
-        rot_vec = group.random_uniform()
-        points = gs.vstack([rot_vec, rot_vec])
-        weights = gs.array([1., 2.])
-        result = group.exponential_barycenter(
-            points=points,
-            weights=weights)
-        expected = rot_vec
-        self.assertAllClose(result, expected)
-
-        points = gs.vstack([rot_vec, rot_vec])
-        weights = gs.array([1., 2.])
-        group_bar = group.exponential_barycenter(
-            points=points, weights=weights)
-        result = group.belongs(group_bar)
-        expected = gs.array([[True]])
-
-        self.assertTrue(result, expected)
-
->>>>>>> 48d9d857
     def test_squared_dist_is_symmetric(self):
         n = 3
         group = self.so[n]
