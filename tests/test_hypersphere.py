--- conflicted
+++ resolved
@@ -42,10 +42,6 @@
         new_points = gs.zeros((2, 5))
         indcs = [True, False, True]
         update = self.space._replace_values(points, new_points, indcs)
-<<<<<<< HEAD
-        print(update)
-=======
->>>>>>> 990edfbc
         self.assertAllClose(update, gs.stack(
             [gs.zeros(5), gs.ones(5), gs.zeros(5)]))
 
